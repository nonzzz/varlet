{
  "packages": [
    "packages/varlet-cli",
    "packages/varlet-eslint-config",
    "packages/varlet-icons",
    "packages/varlet-markdown-loader",
    "packages/varlet-stylelint-config",
    "packages/varlet-touch-emulator",
    "packages/varlet-ui"
  ],
  "useWorkspaces": true,
  "npmClient": "yarn",
  "command": {
    "version": {
      "conventionalCommits": true
    }
  },
  "publishConfig": {
    "access": "public"
  },
  "ignoreChanges": [
    "**/*.md"
  ],
<<<<<<< HEAD
  "version": "1.11.1"
=======
  "version": "1.12.0"
>>>>>>> c53d2c8c
}<|MERGE_RESOLUTION|>--- conflicted
+++ resolved
@@ -21,9 +21,5 @@
   "ignoreChanges": [
     "**/*.md"
   ],
-<<<<<<< HEAD
-  "version": "1.11.1"
-=======
   "version": "1.12.0"
->>>>>>> c53d2c8c
 }