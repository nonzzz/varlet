{
  "name": "@varlet/ui",
<<<<<<< HEAD
  "version": "1.11.1",
=======
  "version": "1.12.0",
>>>>>>> c53d2c8c
  "description": "A material like components library",
  "module": "es/index.js",
  "typings": "types/index.d.ts",
  "vetur": {
    "tags": "highlight/tags.json",
    "attributes": "highlight/attributes.json"
  },
  "web-types": "highlight/web-types.json",
  "keywords": [
    "Vue",
    "Material",
    "UI"
  ],
  "files": [
    "json",
    "es",
    "umd",
    "highlight",
    "types",
    "CHANGELOG.md",
    "README.md",
    "README.zh-CN.md"
  ],
  "author": "haoziqaq <357229046@qq.com>",
  "license": "MIT",
  "homepage": "https://varlet.gitee.io/varlet-ui/",
  "repository": {
    "type": "git",
    "url": "git+https://github.com/haoziqaq/varlet.git"
  },
  "bugs": {
    "url": "https://github.com/haoziqaq/varlet/issues"
  },
  "scripts": {
    "dev": "varlet-cli dev",
    "build": "varlet-cli build",
    "compile": "varlet-cli compile",
    "create": "varlet-cli create",
    "test": "varlet-cli jest",
    "test:watch": "varlet-cli jest -w"
  },
  "peerDependencies": {
    "vue": "^3.1.4"
  },
  "gitHead": "04cbbd571a061f5d5651515132a8ef079de5673e",
  "devDependencies": {
<<<<<<< HEAD
    "@varlet/cli": "^1.11.1"
=======
    "@varlet/cli": "^1.12.0"
>>>>>>> c53d2c8c
  },
  "dependencies": {
    "@babel/runtime": "^7.13.10",
    "@varlet/icons": "^1.0.0",
    "dayjs": "^1.10.4",
    "decimal.js": "^10.2.1"
  }
}<|MERGE_RESOLUTION|>--- conflicted
+++ resolved
@@ -1,10 +1,6 @@
 {
   "name": "@varlet/ui",
-<<<<<<< HEAD
-  "version": "1.11.1",
-=======
   "version": "1.12.0",
->>>>>>> c53d2c8c
   "description": "A material like components library",
   "module": "es/index.js",
   "typings": "types/index.d.ts",
@@ -51,11 +47,7 @@
   },
   "gitHead": "04cbbd571a061f5d5651515132a8ef079de5673e",
   "devDependencies": {
-<<<<<<< HEAD
-    "@varlet/cli": "^1.11.1"
-=======
     "@varlet/cli": "^1.12.0"
->>>>>>> c53d2c8c
   },
   "dependencies": {
     "@babel/runtime": "^7.13.10",
