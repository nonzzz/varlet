--- conflicted
+++ resolved
@@ -4,273 +4,221 @@
 提供了文件读取、图片/视频预览能力。
 通过监听 `after-read` 事件获取文件上传服务器。
 
-### 引入
-
-```js
-import { createApp } from 'vue'
-import { Uploader } from '@varlet/ui'
-
-createApp().use(Uploader)
-```
-
 ### 基本使用
 
 ```html
-<var-uploader v-model="files" @after-read="handleAfterRead"/>
-```
-
-```js
-import { ref } from 'vue'
-
-export default {
-  setup() {
-    const files = ref([])
-
-    const handleAfterRead = file => console.log(file)
-
-    return {
-      files,
-      handleAfterRead
-    }
+<script setup>
+import { ref } from 'vue'
+
+const files = ref([])
+const handleAfterRead = file => console.log(file)
+</script>
+
+<template>
+  <var-uploader v-model="files" @after-read="handleAfterRead"/>
+</template>
+```
+
+### 文件预览
+
+通过分析文件的 url 后缀名判断文件类型，支持图片和视频预览。
+
+```html
+<script setup>
+import { ref } from 'vue'
+
+const files = ref([
+  {
+    url: 'https://varlet-varletjs.vercel.app/cat.jpg',
+    cover: 'https://varlet-varletjs.vercel.app/cat.jpg'
+  },
+  {
+    url: 'https://www.runoob.com/try/demo_source/mov_bbb.mp4',
+    cover: 'https://varlet-varletjs.vercel.app/cover.jpg'
+  }
+])
+</script>
+
+<template>
+  <var-uploader v-model="files"/>
+</template>
+```
+
+### 上传状态
+
+提供了 `loading`、 `success`、 `error` 三种上传状态，并提供了工具函数快速获取对应状态的文件。
+
+```html
+<script setup>
+import { ref } from 'vue'
+
+const files = ref([
+  {
+    url: 'https://varlet-varletjs.vercel.app/cat.jpg',
+    cover: 'https://varlet-varletjs.vercel.app/cat.jpg',
+    state: 'loading'
+  },
+  {
+    url: 'https://varlet-varletjs.vercel.app/cat.jpg',
+    cover: 'https://varlet-varletjs.vercel.app/cat.jpg',
+    state: 'success'
+  },
+  {
+    url: 'https://varlet-varletjs.vercel.app/cat.jpg',
+    cover: 'https://varlet-varletjs.vercel.app/cat.jpg',
+    state: 'error'
+  }
+])
+
+const handleAfterRead = (file) => {
+  file.state = 'loading'
+
+  setTimeout(() => {
+    file.state = 'success'
+  }, 1000)
+}
+</script>
+
+<template>
+  <var-uploader v-model="files" @after-read="handleAfterRead"/>
+</template>
+```
+
+### 文件数量限制
+
+```html
+<script setup>
+import { ref } from 'vue'
+
+const files = ref([])
+</script>
+
+<template>
+  <var-uploader v-model="files" :maxlength="1"/>
+</template>
+```
+
+### 文件大小限制
+
+超过限制会被阻止读取，可以通过监听 `oversize` 事件获取文件。
+
+```html
+<script setup>
+import { ref } from 'vue'
+import { Snackbar } from '@varlet/ui'
+
+const files = ref([])
+
+const handleOversize = () => {
+  Snackbar.warning('文件大小超出限制')
+}
+</script>
+
+<template>
+  <var-uploader v-model="files" :maxsize="1024" @oversize="handleOversize" />
+</template>
+```
+
+### 上传预处理
+
+通过注册 `before-read` 事件对文件进行操作，返回假值阻止文件读取。
+
+```html
+<script setup>
+import { ref } from 'vue'
+import { Snackbar } from '@varlet/ui'
+
+const files = ref([])
+
+const handleBeforeRead = (file) => {
+  if (file.file.size <= 1 * 1024 * 1024) {
+    Snackbar.success('文件小于1M，上传成功')
+    return true
+  } else {
+    Snackbar.warning('文件大于1M，不能上传')
+    return false
   }
 }
-```
-
-### 文件预览
-
-通过分析文件的 url 后缀名判断文件类型，支持图片和视频预览。
-
-```html
-<var-uploader v-model="files"/>
-```
-
-```js
-import { ref } from 'vue'
-
-<<<<<<< HEAD
-export default {
-  setup() {
-    const files = ref([
-      {
-        url: 'https://varlet.gitee.io/varlet-ui/cat.jpg',
-        cover: 'https://varlet.gitee.io/varlet-ui/cat.jpg'
-      },
-      {
-        url: 'https://www.runoob.com/try/demo_source/mov_bbb.mp4',
-        cover: 'https://varlet.gitee.io/varlet-ui/cover.jpg'
-      }
-    ])
-
-    return { files }
-=======
+</script>
+
+<template>
+  <var-uploader v-model="files" @before-read="handleBeforeRead"/>
+</template>
+```
+
+### 禁用
+
+```html
+<script setup>
+import { ref } from 'vue'
+
+const files = ref([])
+</script>
+
+<template>
+  <var-uploader disabled v-model="files"/>
+</template>
+```
+
+### 只读
+
+```html
+<script setup>
+import { ref } from 'vue'
+
+const files = ref([])
+</script>
+
+<template>
+  <var-uploader readonly v-model="files"/>
+</template>
+```
+
+### 删除前处理
+
+删除文件之前会触发 `before-remove` 事件，返回假值阻止删除操作。
+
+```html
+<script setup>
+import { ref } from 'vue'
+import { Dialog } from '@varlet/ui'
+
 const files = ref([
   {
     url: 'https://varlet-varletjs.vercel.app/cat.jpg',
     cover: 'https://varlet-varletjs.vercel.app/cat.jpg'
-  },
-  {
-    url: 'https://www.runoob.com/try/demo_source/mov_bbb.mp4',
-    cover: 'https://varlet-varletjs.vercel.app/cover.jpg'
->>>>>>> 33f5d900
   }
+])
+
+const handleBeforeRemove = async () => {
+  const action = await Dialog({
+    title: '是否删除?',
+    message: '删除后无法撤回'
+  })
+
+  return action === 'confirm'
 }
-```
-
-### 上传状态
-
-提供了 `loading`、 `success`、 `error` 三种上传状态，并提供了工具函数快速获取对应状态的文件。
-
-```html
-<var-uploader v-model="files" @after-read="handleAfterRead"/>
-```
-
-```js
-import { ref } from 'vue'
-
-<<<<<<< HEAD
-export default {
-  setup() {
-    const files = ref([
-      {
-        url: 'https://varlet.gitee.io/varlet-ui/cat.jpg',
-        cover: 'https://varlet.gitee.io/varlet-ui/cat.jpg',
-        state: 'loading'
-      },
-      {
-        url: 'https://varlet.gitee.io/varlet-ui/cat.jpg',
-        cover: 'https://varlet.gitee.io/varlet-ui/cat.jpg',
-        state: 'success'
-      },
-      {
-        url: 'https://varlet.gitee.io/varlet-ui/cat.jpg',
-        cover: 'https://varlet.gitee.io/varlet-ui/cat.jpg',
-        state: 'error'
-      }
-    ])
-
-    const handleAfterRead = (file) => {
-      file.state = 'loading'
-
-      setTimeout(() => {
-        file.state = 'success'
-      }, 1000)
-    }
-
-    return {
-      files,
-      handleAfterRead
-    }
-=======
-const files = ref([
-  {
-    url: 'https://varlet-varletjs.vercel.app/cat.jpg',
-    cover: 'https://varlet-varletjs.vercel.app/cat.jpg',
-    state: 'loading'
-  },
-  {
-    url: 'https://varlet-varletjs.vercel.app/cat.jpg',
-    cover: 'https://varlet-varletjs.vercel.app/cat.jpg',
-    state: 'success'
-  },
-  {
-    url: 'https://varlet-varletjs.vercel.app/cat.jpg',
-    cover: 'https://varlet-varletjs.vercel.app/cat.jpg',
-    state: 'error'
->>>>>>> 33f5d900
-  }
-}
-```
-
-### 文件数量限制
-
-```html
-<var-uploader v-model="files" :maxlength="1"/>
-```
-
-### 文件大小限制
-
-超过限制会被阻止读取，可以通过监听 `oversize` 事件获取文件。
-
-```html
-<var-uploader v-model="files" :maxsize="1024" @oversize="handleOversize" />
-```
-
-```js
-import { ref } from 'vue'
-import { Snackbar } from '@varlet/ui'
-
-export default {
-  setup() {
-    const files = ref([])
-
-    const handleOversize = () => {
-      Snackbar.warning('文件大小超出限制')
-    }
-
-    return {
-      files,
-      handleAfterRead
-    }
-  },
-}
-```
-
-### 上传预处理
-
-通过注册 `before-read` 事件对文件进行操作，返回假值阻止文件读取。
-
-```html
-<var-uploader v-model="files" @before-read="handleBeforeRead"/>
-```
-
-```js
-import { ref } from 'vue'
-import { Snackbar } from '@varlet/ui'
-
-export default {
-  setup() {
-    const files = ref([])
-
-    const handleBeforeRead = (file) => {
-      if (file.file.size <= 1 * 1024 * 1024) {
-        Snackbar.success('文件小于1M，上传成功')
-        return true
-      } else {
-        Snackbar.warning('文件大于1M，不能上传')
-        return false
-      }
-    }
-
-    return {
-      files,
-      handleAfterRead
-    }
-  }
-}
-```
-
-### 禁用
-
-```html
-<var-uploader disabled v-model="files"/>
-```
-
-### 只读
-
-```html
-<var-uploader readonly v-model="files"/>
-```
-
-### 删除前处理
-
-删除文件之前会触发 `before-remove` 事件，返回假值阻止删除操作。
-
-```html
-<var-uploader v-model="files" @before-remove="handleBeforeRemove" />
-```
-
-```js
-import { ref } from 'vue'
-
-<<<<<<< HEAD
-export default {
-  setup() {
-    const files = ref([
-      {
-        url: 'https://varlet.gitee.io/varlet-ui/cat.jpg',
-        cover: 'https://varlet.gitee.io/varlet-ui/cat.jpg'
-      }
-    ])
-
-    const handleBeforeRemove = async () => {
-      const action = await Dialog({
-        title: '是否删除?',
-        message: '删除后无法撤回'
-      })
-
-      return action === 'confirm'
-    }
-
-    return {
-      files,
-      handleBeforeRemove
-    }
-=======
-const files = ref([
-  {
-    url: 'https://varlet-varletjs.vercel.app/cat.jpg',
-    cover: 'https://varlet-varletjs.vercel.app/cat.jpg'
->>>>>>> 33f5d900
-  }
-}
+</script>
+
+<template>
+  <var-uploader v-model="files" @before-remove="handleBeforeRemove" />
+</template>
 ```
 
 ### 自定义上传样式
 
 ```html
-<var-uploader v-model="files">
-  <var-button type="primary">上传</var-button>
-</var-uploader>
+<script setup>
+import { ref } from 'vue'
+
+const files = ref()
+</script>
+
+<template>
+  <var-uploader v-model="files">
+    <var-button type="primary">上传</var-button>
+  </var-uploader>
+</template>
 ```
 
 ### 字段校验
@@ -280,12 +228,6 @@
 第二个参数是一个工具函数集合，可以快速获取符合状态的文件集合。
 
 ```html
-<<<<<<< HEAD
-<var-uploader
-  :rules="[(v, u) => u.getError().length === 0 || '存在上传失败的文件']"
-  v-model="files"
-/>
-=======
 <script setup>
 import { ref } from 'vue'
 
@@ -304,7 +246,6 @@
     v-model="files"
   />
 </template>
->>>>>>> 33f5d900
 ```
 
 ### 自定义渲染
@@ -312,25 +253,9 @@
 通过 `hide-list` 隐藏组件的文件列表，自定义文件列表的渲染逻辑
 
 ```html
-<var-space>
-  <img
-    class="custom-uploader-file"
-    v-for="f in files"
-    :key="f.id"
-    :src="f.cover"
-  />
-  <var-uploader hide-list v-model="files">
-    <var-button round type="primary">
-      <var-icon :size="28" name="upload" />
-    </var-button>
-  </var-uploader>
-</var-space>
-```
-
-<<<<<<< HEAD
-```css
-.custom-uploader-file {
-=======
+<script setup>
+import { ref } from 'vue'
+
 const files = ref([
   {
     url: 'https://varlet-varletjs.vercel.app/cat.jpg',
@@ -368,13 +293,13 @@
 
 <style>
 .uploader-example-file {
->>>>>>> 33f5d900
   width: 40px;
   height: 40px;
   border-radius: 50%;
   font-size: 12px;
   object-fit: cover;
 }
+</style>
 ```
 
 ## API
