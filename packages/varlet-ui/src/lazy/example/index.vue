<template>
  <app-type>{{ pack.basicUsage }}</app-type>
<<<<<<< HEAD
  <img class="cat" v-lazy="'https://varlet.gitee.io/varlet-ui/cat.jpg'" />
  <img class="cat" v-lazy="'https://varlet.gitee.io/varlet-ui/cat.jpg'" />
  <img class="cat" v-lazy="'https://varlet.gitee.io/varlet-ui/cat.jpg'" />
  <img class="cat" v-lazy="'https://varlet.gitee.io/varlet-ui/cat.jpg'" />
  <img class="cat" v-lazy="'https://varlet.gitee.io/varlet-ui/cat.jpg'" />

  <app-type>{{ pack.backgroundImageLazyLoad }}</app-type>
  <div class="cat" v-lazy:background-image="'https://varlet.gitee.io/varlet-ui/cat.jpg'"></div>
=======
  <img class="lazy-example-cat" v-lazy="'https://varlet-varletjs.vercel.app/cat.jpg'" />
  <img class="lazy-example-cat" v-lazy="'https://varlet-varletjs.vercel.app/cat.jpg'" />
  <img class="lazy-example-cat" v-lazy="'https://varlet-varletjs.vercel.app/cat.jpg'" />
  <img class="lazy-example-cat" v-lazy="'https://varlet-varletjs.vercel.app/cat.jpg'" />
  <img class="lazy-example-cat" v-lazy="'https://varlet-varletjs.vercel.app/cat.jpg'" />

  <app-type>{{ pack.backgroundImageLazyLoad }}</app-type>
  <div class="lazy-example-cat" v-lazy:background-image="'https://varlet-varletjs.vercel.app/cat.jpg'"></div>
>>>>>>> 33f5d900
</template>

<script>
import Lazy from '..'
import AppType from '@varlet/cli/site/mobile/components/AppType'
import { use, pack } from './locale'
import { watchLang } from '@varlet/cli/site/utils'

export default {
  name: 'LazyExample',
  directives: { Lazy },
  components: { AppType },
  setup() {
    watchLang(use)

    return { pack }
  },
}
</script>

<style scoped lang="less">
.cat {
  width: 100%;
  height: 200px;
  object-fit: cover;
  background-size: cover;
  pointer-events: none;
}
</style><|MERGE_RESOLUTION|>--- conflicted
+++ resolved
@@ -1,15 +1,14 @@
+<script setup>
+import vLazy from '..'
+import AppType from '@varlet/cli/site/mobile/components/AppType'
+import { use, pack } from './locale'
+import { watchLang } from '@varlet/cli/site/utils'
+
+watchLang(use)
+</script>
+
 <template>
   <app-type>{{ pack.basicUsage }}</app-type>
-<<<<<<< HEAD
-  <img class="cat" v-lazy="'https://varlet.gitee.io/varlet-ui/cat.jpg'" />
-  <img class="cat" v-lazy="'https://varlet.gitee.io/varlet-ui/cat.jpg'" />
-  <img class="cat" v-lazy="'https://varlet.gitee.io/varlet-ui/cat.jpg'" />
-  <img class="cat" v-lazy="'https://varlet.gitee.io/varlet-ui/cat.jpg'" />
-  <img class="cat" v-lazy="'https://varlet.gitee.io/varlet-ui/cat.jpg'" />
-
-  <app-type>{{ pack.backgroundImageLazyLoad }}</app-type>
-  <div class="cat" v-lazy:background-image="'https://varlet.gitee.io/varlet-ui/cat.jpg'"></div>
-=======
   <img class="lazy-example-cat" v-lazy="'https://varlet-varletjs.vercel.app/cat.jpg'" />
   <img class="lazy-example-cat" v-lazy="'https://varlet-varletjs.vercel.app/cat.jpg'" />
   <img class="lazy-example-cat" v-lazy="'https://varlet-varletjs.vercel.app/cat.jpg'" />
@@ -18,29 +17,10 @@
 
   <app-type>{{ pack.backgroundImageLazyLoad }}</app-type>
   <div class="lazy-example-cat" v-lazy:background-image="'https://varlet-varletjs.vercel.app/cat.jpg'"></div>
->>>>>>> 33f5d900
 </template>
 
-<script>
-import Lazy from '..'
-import AppType from '@varlet/cli/site/mobile/components/AppType'
-import { use, pack } from './locale'
-import { watchLang } from '@varlet/cli/site/utils'
-
-export default {
-  name: 'LazyExample',
-  directives: { Lazy },
-  components: { AppType },
-  setup() {
-    watchLang(use)
-
-    return { pack }
-  },
-}
-</script>
-
 <style scoped lang="less">
-.cat {
+.lazy-example-cat {
   width: 100%;
   height: 200px;
   object-fit: cover;
