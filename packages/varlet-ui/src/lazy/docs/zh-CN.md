--- conflicted
+++ resolved
@@ -4,21 +4,9 @@
 
 在图片可见时进行加载
 
-### 引入
-
-```js
-import { createApp } from 'vue'
-import { Lazy } from '@varlet/ui'
-
-createApp().use(Lazy)
-```
-
 ### 基本用法
 
 ```html
-<<<<<<< HEAD
-<img v-lazy="'https://varlet.gitee.io/varlet-ui/cat.jpg'">
-=======
 <template>
   <img class="lazy-example-cat" v-lazy="'https://varlet-varletjs.vercel.app/cat.jpg'">
 </template>
@@ -32,14 +20,11 @@
   pointer-events: none;
 }
 </style>
->>>>>>> 33f5d900
 ```
 
 ### 背景图懒加载
+
 ```html
-<<<<<<< HEAD
-<div v-lazy:background-image="'https://varlet.gitee.io/varlet-ui/cat.jpg'"></div>
-=======
 <template>
   <div class="lazy-example-cat" v-lazy:background-image="'https://varlet-varletjs.vercel.app/cat.jpg'"></div>
 </template>
@@ -53,21 +38,13 @@
   pointer-events: none;
 }
 </style>
->>>>>>> 33f5d900
 ```
 
 ### 内联属性
+
 可以通过内联属性修改 `loading`、 `error` 图片和`加载失败时尝试重新加载的次数`。
 
 ```html
-<<<<<<< HEAD
-<img
-  v-lazy="'https://varlet.gitee.io/varlet-ui/cat.jpg'"
-  lazy-loading="https://xxx.cn/loading.png"
-  lazy-error="https://xxx.cn/error.png"
-  lazy-attempt="3"
->
-=======
 <template>
   <img
     class="lazy-example-cat"
@@ -87,7 +64,6 @@
   pointer-events: none;
 }
 </style>
->>>>>>> 33f5d900
 ```
 
 ### 插件
@@ -95,6 +71,7 @@
 `Lazy` 提供了在插件注册时传入的选项，可以设置默认的懒加载选项。
 
 ```js
+// playground-ignore
 import { createApp } from 'vue'
 import { Lazy } from '@varlet/ui'
 
