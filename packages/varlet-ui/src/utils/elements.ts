--- conflicted
+++ resolved
@@ -244,10 +244,7 @@
   }
 
   const legalSize = toSizeUnit(value) as string
-<<<<<<< HEAD
-=======
-
->>>>>>> 7346a46b
+
   const unit = legalSize.match(/(vh|%|rem|px|vw|vmin|vmax)$/)![0]
 
   return `${parseFloat(legalSize) * quantity}${unit}`
