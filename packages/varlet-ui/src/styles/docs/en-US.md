--- conflicted
+++ resolved
@@ -4,16 +4,10 @@
 The component library provides a shadow elevation effect based on the `Material`
 specification to represent the dimensionality of an element.
 
-<<<<<<< HEAD
-### Install
-
-```js
-=======
 ### Import Style
 
 ```js
 // playground-ignore
->>>>>>> 33f5d900
 // css
 import '@varlet/ui/es/styles/elevation.css'
 // less
@@ -24,14 +18,6 @@
 Shadows are divided into `0-24` levels, and the higher the level, the higher the altitude.
 
 ```html
-<<<<<<< HEAD
-<div class="var-elevation--0"></div>
-<div class="var-elevation--1"></div>
-<div class="var-elevation--2"></div>
-......
-<div class="var-elevation--24"></div>
-```
-=======
 <template>
   <var-space class="elevation-example-list" :size="[16, 16]">
     <div
@@ -58,5 +44,4 @@
   height: 25vw;
 }
 </style>
-```
->>>>>>> 33f5d900
+```