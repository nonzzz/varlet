# 海拔效果

### 介绍
组件库提供了基于 `Material` 规范的阴影海拔效果，用来表现元素的立体感。

<<<<<<< HEAD
### 引入

```js
=======
### 引入样式

```js
// playground-ignore
>>>>>>> 33f5d900
// css
import '@varlet/ui/es/styles/elevation.css'
// less
import '@varlet/ui/es/styles/elevation.less'
```

### 基本使用
阴影程度划分为 `0-24` 个等级，等级越高海拔越高。

```html
<<<<<<< HEAD
<div class="var-elevation--0"></div>
<div class="var-elevation--1"></div>
<div class="var-elevation--2"></div>
......
<div class="var-elevation--24"></div>
=======
<template>
  <var-space class="elevation-example-list" :size="[16, 16]">
    <div
      class="elevation-example-item"
      :class="`var-elevation--${e - 1}`"
      v-for="e in 25"
      :key="e"
    >
      {{ e - 1 }}
    </div>
  </var-space>
</template>

<style>
.elevation-example-list {
  margin-top: 8px !important;
}

.elevation-example-item {
  display: flex;
  justify-content: center;
  align-items: center;
  width: 25vw;
  height: 25vw;
}
</style>
>>>>>>> 33f5d900
```<|MERGE_RESOLUTION|>--- conflicted
+++ resolved
@@ -3,16 +3,10 @@
 ### 介绍
 组件库提供了基于 `Material` 规范的阴影海拔效果，用来表现元素的立体感。
 
-<<<<<<< HEAD
-### 引入
-
-```js
-=======
 ### 引入样式
 
 ```js
 // playground-ignore
->>>>>>> 33f5d900
 // css
 import '@varlet/ui/es/styles/elevation.css'
 // less
@@ -23,13 +17,6 @@
 阴影程度划分为 `0-24` 个等级，等级越高海拔越高。
 
 ```html
-<<<<<<< HEAD
-<div class="var-elevation--0"></div>
-<div class="var-elevation--1"></div>
-<div class="var-elevation--2"></div>
-......
-<div class="var-elevation--24"></div>
-=======
 <template>
   <var-space class="elevation-example-list" :size="[16, 16]">
     <div
@@ -56,5 +43,4 @@
   height: 25vw;
 }
 </style>
->>>>>>> 33f5d900
 ```