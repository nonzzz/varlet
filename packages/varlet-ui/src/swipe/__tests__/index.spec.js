import example from '../example'
import Swipe from '..'
import SwipeItem from '../../swipe-item'
import VarSwipe from '../Swipe'
import VarSwipeItem from '../../swipe-item/SwipeItem'
import { mount } from '@vue/test-utils'
import { createApp } from 'vue'
import { delay, mockOffset, triggerDrag } from '../../utils/jest'

mockOffset()

<<<<<<< HEAD
=======
test('test swipe example', async () => {
  const wrapper = mount(example)
  await delay(300)
  expect(wrapper.html()).toMatchSnapshot()
  wrapper.unmount()
})

>>>>>>> 98710226
test('test swipe & swipe-item plugin', () => {
  const app = createApp({}).use(Swipe).use(SwipeItem)
  expect(app.component(Swipe.name)).toBeTruthy()
  expect(app.component(SwipeItem.name)).toBeTruthy()
})

const Wrapper = {
  components: {
    [VarSwipe.name]: VarSwipe,
    [VarSwipeItem.name]: VarSwipeItem,
  },
  props: ['onChange', 'initialIndex'],
  template: `
    <var-swipe ref="swipe" style="width: 100px; height: 100px" v-bind="$props">
      <var-swipe-item>1</var-swipe-item>
      <var-swipe-item>2</var-swipe-item>
      <var-swipe-item>3</var-swipe-item>
    </var-swipe>
  `,
}

test('test swipe next & prev & to method', async () => {
  const onChange = jest.fn()

  const wrapper = mount(Wrapper, {
    props: {
      onChange,
    },
  })
  await delay(16)

  const {
    swipe: { prev, next, to },
  } = wrapper.vm.$refs

  to(0)
  expect(onChange).toHaveBeenCalledTimes(0)
  await delay(100)
  expect(wrapper.html()).toMatchSnapshot()

  next()
  expect(onChange).toHaveBeenLastCalledWith(1)
  await delay(100)
  expect(wrapper.html()).toMatchSnapshot()

  prev()
  expect(onChange).toHaveBeenLastCalledWith(0)
  await delay(100)
  expect(wrapper.html()).toMatchSnapshot()

  to(2)
  expect(onChange).toHaveBeenLastCalledWith(2)
  await delay(100)
  expect(wrapper.html()).toMatchSnapshot()

  next()
  expect(onChange).toHaveBeenLastCalledWith(0)
  await delay(100)
  expect(wrapper.html()).toMatchSnapshot()

  prev()
  expect(onChange).toHaveBeenLastCalledWith(2)
  await delay(100)
  expect(wrapper.html()).toMatchSnapshot()

  wrapper.unmount()
})

test('test render initial index', async () => {
  const wrapper = mount(Wrapper, {
    props: {
      initialIndex: 2,
    },
  })
  await delay(16)
  expect(wrapper.html()).toMatchSnapshot()
  wrapper.unmount()
})

test('test touch with loop', async () => {
  const onChange = jest.fn()

  const wrapper = mount(Wrapper, {
    props: {
      onChange,
    },
  })
  await delay(16)

  const track = wrapper.find('.var-swipe__track')

  await triggerDrag(track, -100, 0)
  expect(onChange).toHaveBeenLastCalledWith(1)
  await triggerDrag(track, -100, 0)
  expect(onChange).toHaveBeenLastCalledWith(2)
  await triggerDrag(track, -100, 0)
  expect(onChange).toHaveBeenLastCalledWith(0)
  await triggerDrag(track, 100, 0)
  expect(onChange).toHaveBeenLastCalledWith(2)
  await triggerDrag(track, 100, 0)
  expect(onChange).toHaveBeenLastCalledWith(1)
  await triggerDrag(track, 100, 0)
  expect(onChange).toHaveBeenLastCalledWith(0)

  wrapper.unmount()
})

test('test touch without loop', async () => {
  const onChange = jest.fn()

  const wrapper = mount(Wrapper, {
    props: {
      loop: false,
      onChange,
    },
  })
  await delay(16)

  const track = wrapper.find('.var-swipe__track')

  await triggerDrag(track, 100, 0)
  expect(onChange).toHaveBeenCalledTimes(0)
  await triggerDrag(track, -100, 0)
  expect(onChange).toHaveBeenLastCalledWith(1)
  await triggerDrag(track, -100, 0)
  expect(onChange).toHaveBeenLastCalledWith(2)
  await triggerDrag(track, -100, 0)
  expect(onChange).toHaveBeenLastCalledWith(2)

  wrapper.unmount()
})

test('test touch with vertical', async () => {
  const onChange = jest.fn()

  const wrapper = mount(Wrapper, {
    props: {
      vertical: true,
      onChange,
    },
  })
  await delay(16)

  const track = wrapper.find('.var-swipe__track')

  await triggerDrag(track, 0, -100)
  expect(onChange).toHaveBeenCalledTimes(1)
  await triggerDrag(track, 0, -100)
  expect(onChange).toHaveBeenLastCalledWith(2)

  wrapper.unmount()
})

test('test touch forbid touchable', async () => {
  const onChange = jest.fn()

  const wrapper = mount(Wrapper, {
    props: {
      touchable: false,
      onChange,
    },
  })
  await delay(16)

  const track = wrapper.find('.var-swipe__track')

  await triggerDrag(track, -100, 0)
  expect(onChange).toHaveBeenCalledTimes(0)

  wrapper.unmount()
})

test('test autoplay', async () => {
  const onChange = jest.fn()

  const wrapper = mount(Wrapper, {
    props: {
      autoplay: 100,
      onChange,
    },
  })
  await delay(16)
  await delay(100)
  expect(onChange).toHaveBeenLastCalledWith(1)
  await delay(100)
  expect(onChange).toHaveBeenLastCalledWith(2)
  wrapper.unmount()
})<|MERGE_RESOLUTION|>--- conflicted
+++ resolved
@@ -1,4 +1,3 @@
-import example from '../example'
 import Swipe from '..'
 import SwipeItem from '../../swipe-item'
 import VarSwipe from '../Swipe'
@@ -9,16 +8,6 @@
 
 mockOffset()
 
-<<<<<<< HEAD
-=======
-test('test swipe example', async () => {
-  const wrapper = mount(example)
-  await delay(300)
-  expect(wrapper.html()).toMatchSnapshot()
-  wrapper.unmount()
-})
-
->>>>>>> 98710226
 test('test swipe & swipe-item plugin', () => {
   const app = createApp({}).use(Swipe).use(SwipeItem)
   expect(app.component(Swipe.name)).toBeTruthy()
