# Swipe

### Install

```js
import { createApp } from 'vue'
import { Swipe, SwipeItem } from '@varlet/ui'

createApp().use(Swipe).use(SwipeItem)
```

### Basic Usage

```html
<<<<<<< HEAD
<var-swipe class="swipe">
  <var-swipe-item>
    <img class="swipe-item" src="https://varlet.gitee.io/varlet-ui/cat.jpg">
  </var-swipe-item>
  <var-swipe-item>
    <img class="swipe-item" src="https://varlet.gitee.io/varlet-ui/cat2.jpg">
  </var-swipe-item>
  <var-swipe-item>
    <img class="swipe-item" src="https://varlet.gitee.io/varlet-ui/cat3.jpg">
  </var-swipe-item>
</var-swipe>
```
=======
<template>
  <var-swipe class="swipe-example">
    <var-swipe-item>
      <img class="swipe-example-image" src="https://varlet-varletjs.vercel.app/cat.jpg">
    </var-swipe-item>
    <var-swipe-item>
      <img class="swipe-example-image" src="https://varlet-varletjs.vercel.app/cat2.jpg">
    </var-swipe-item>
    <var-swipe-item>
      <img class="swipe-example-image" src="https://varlet-varletjs.vercel.app/cat3.jpg">
    </var-swipe-item>
  </var-swipe>
</template>
>>>>>>> 33f5d900

```css
.swipe {
  height: 160px;
}

<<<<<<< HEAD
.swipe-item {
=======
.swipe-example-image {
>>>>>>> 33f5d900
  width: 100%;
  height: 100%;
  object-fit: cover;
  pointer-events: none;
}
```

### Forbid Loop

```html
<<<<<<< HEAD
<var-swipe class="swipe" :loop="false">
  <var-swipe-item>
    <img class="swipe-item" src="https://varlet.gitee.io/varlet-ui/cat.jpg">
  </var-swipe-item>
  <var-swipe-item>
    <img class="swipe-item" src="https://varlet.gitee.io/varlet-ui/cat2.jpg">
  </var-swipe-item>
  <var-swipe-item>
    <img class="swipe-item" src="https://varlet.gitee.io/varlet-ui/cat3.jpg">
  </var-swipe-item>
</var-swipe>
=======
<template>
  <var-swipe class="swipe-example" :loop="false">
    <var-swipe-item>
      <img class="swipe-example-image" src="https://varlet-varletjs.vercel.app/cat.jpg">
    </var-swipe-item>
    <var-swipe-item>
      <img class="swipe-example-image" src="https://varlet-varletjs.vercel.app/cat2.jpg">
    </var-swipe-item>
    <var-swipe-item>
      <img class="swipe-example-image" src="https://varlet-varletjs.vercel.app/cat3.jpg">
    </var-swipe-item>
  </var-swipe>
</template>

<style>
.swipe-example {
  height: 160px;
}

.swipe-example-image {
  width: 100%;
  height: 100%;
  object-fit: cover;
  pointer-events: none;
}
</style>
>>>>>>> 33f5d900
```

### Autoplay

```html
<<<<<<< HEAD
<var-swipe class="swipe" :autoplay="2000">
  <var-swipe-item>
    <img class="swipe-item" src="https://varlet.gitee.io/varlet-ui/cat.jpg">
  </var-swipe-item>
  <var-swipe-item>
    <img class="swipe-item" src="https://varlet.gitee.io/varlet-ui/cat2.jpg">
  </var-swipe-item>
  <var-swipe-item>
    <img class="swipe-item" src="https://varlet.gitee.io/varlet-ui/cat3.jpg">
  </var-swipe-item>
</var-swipe>
=======
<template>
  <var-swipe class="swipe-example" :autoplay="2000">
    <var-swipe-item>
      <img class="swipe-example-image" src="https://varlet-varletjs.vercel.app/cat.jpg">
    </var-swipe-item>
    <var-swipe-item>
      <img class="swipe-example-image" src="https://varlet-varletjs.vercel.app/cat2.jpg">
    </var-swipe-item>
    <var-swipe-item>
      <img class="swipe-example-image" src="https://varlet-varletjs.vercel.app/cat3.jpg">
    </var-swipe-item>
  </var-swipe>
</template>

<style>
.swipe-example {
  height: 160px;
}

.swipe-example-image {   
  width: 100%;
  height: 100%;
  object-fit: cover;
  pointer-events: none;
}
</style>
>>>>>>> 33f5d900
```

### Vertical Swipe

```html
<<<<<<< HEAD
<var-swipe class="swipe" vertical>
  <var-swipe-item>
    <img class="swipe-item" src="https://varlet.gitee.io/varlet-ui/cat.jpg">
  </var-swipe-item>
  <var-swipe-item>
    <img class="swipe-item" src="https://varlet.gitee.io/varlet-ui/cat2.jpg">
  </var-swipe-item>
  <var-swipe-item>
    <img class="swipe-item" src="https://varlet.gitee.io/varlet-ui/cat3.jpg">
  </var-swipe-item>
</var-swipe>
=======
<template>
  <var-swipe class="swipe-example" vertical>
    <var-swipe-item>
      <img class="swipe-example-image" src="https://varlet-varletjs.vercel.app/cat.jpg">
    </var-swipe-item>
    <var-swipe-item>
      <img class="swipe-example-image" src="https://varlet-varletjs.vercel.app/cat2.jpg">
    </var-swipe-item>
    <var-swipe-item>
      <img class="swipe-example-image" src="https://varlet-varletjs.vercel.app/cat3.jpg">
    </var-swipe-item>
  </var-swipe>
</template>

<style>
.swipe-example {
  height: 160px;
}

.swipe-example-image {
  width: 100%;
  height: 100%;
  object-fit: cover;
  pointer-events: none;
}
</style>
>>>>>>> 33f5d900
```

### Handle Change

```html
<var-swipe class="swipe" @change="Snackbar">
  <var-swipe-item>
    <img class="swipe-item" src="https://varlet.gitee.io/varlet-ui/cat.jpg">
  </var-swipe-item>
  <var-swipe-item>
    <img class="swipe-item" src="https://varlet.gitee.io/varlet-ui/cat2.jpg">
  </var-swipe-item>
  <var-swipe-item>
    <img class="swipe-item" src="https://varlet.gitee.io/varlet-ui/cat3.jpg">
  </var-swipe-item>
</var-swipe>
```

```js
import { Snackbar } from '@varlet/ui'

<<<<<<< HEAD
export default {
  setup() {
    return { Snackbar }
  }
}
```

### Custom Indicator

```html
<var-swipe class="swipe">
  <template #default>
    <var-swipe-item>
      <img class="swipe-item" src="https://varlet.gitee.io/varlet-ui/cat.jpg">
    </var-swipe-item>
    <var-swipe-item>
      <img class="swipe-item" src="https://varlet.gitee.io/varlet-ui/cat2.jpg">
    </var-swipe-item>
    <var-swipe-item>
      <img class="swipe-item" src="https://varlet.gitee.io/varlet-ui/cat3.jpg">
    </var-swipe-item>
  </template>

  <template #indicator="{ index, length }">
    <div class="indicators">
      {{ index + 1 }} / {{ length }}
    </div>
  </template>
</var-swipe>
```

```css
.swipe {
  height: 160px;
}

.swipe-item {
=======
<template>
  <var-swipe class="swipe-example" @change="Snackbar">
    <var-swipe-item>
      <img class="swipe-example-image" src="https://varlet-varletjs.vercel.app/cat.jpg">
    </var-swipe-item>
    <var-swipe-item>
      <img class="swipe-example-image" src="https://varlet-varletjs.vercel.app/cat2.jpg">
    </var-swipe-item>
    <var-swipe-item>
      <img class="swipe-example-image" src="https://varlet-varletjs.vercel.app/cat3.jpg">
    </var-swipe-item>
  </var-swipe>
</template>

<style>
.swipe-example {
  height: 160px;
}

.swipe-example-image {
  width: 100%;
  height: 100%;
  object-fit: cover;
  pointer-events: none;
}
</style>
```

### Custom Indicator

```html
<template>
  <var-swipe class="swipe-example">
    <template #default>
      <var-swipe-item>
        <img class="swipe-example-image" src="https://varlet-varletjs.vercel.app/cat.jpg">
      </var-swipe-item>
      <var-swipe-item>
        <img class="swipe-example-image" src="https://varlet-varletjs.vercel.app/cat2.jpg">
      </var-swipe-item>
      <var-swipe-item>
        <img class="swipe-example-image" src="https://varlet-varletjs.vercel.app/cat3.jpg">
      </var-swipe-item>
    </template>

    <template #indicator="{ index, length }">
      <div class="swipe-example-indicators">
        {{ index + 1 }} / {{ length }}
      </div>
    </template>
  </var-swipe>
</template>

<style>
.swipe-example {
  height: 160px;
}

.swipe-example-image {
>>>>>>> 33f5d900
  width: 100%;
  height: 100%;
  object-fit: cover;
  pointer-events: none;
}

<<<<<<< HEAD
.indicators {
=======
.swipe-example-indicators {
>>>>>>> 33f5d900
  position: absolute;
  bottom: 0;
  width: 100%;
  text-align: center;
  padding: 4px 0;
  color: #fff;
  font-size: 14px;
  background: rgba(0, 0, 0, 0.6);
}
```

## API

### Props

| Prop | Description | Type | Default | 
| --- | --- | --- | --- | 
| `loop` | Whether to swipe the loop | _boolean_ | `true` |
| `autoplay` | Auto play interval time(ms) | _string \| number_ | `-` |
| `duration` | Transition time | _string \| number_ | `300` |
| `initial-index` | Initializes the index displayed | _string \| number_ | `0` |
| `indicator` | Whether to display the indicator | _boolean_ | `true` |
| `indicator-color` | Indicator color | _string_ | `-` |
| `vertical` | Whether to enable vertical swipe | _boolean_ | `false` |
| `touchable` |  Whether to enable touch | _boolean_ | `true` |

### Methods

| Method | Description | Arguments | Return |
| --- | --- | --- | --- |
| `resize` | You can call this method to redraw when a tabs changes position size | `-` | `-` |
| `prev` | Previous page  | `-` | `-` |
| `next` | Next page | `-` | `-` |
| `to` | To index page | `index: number` | `-` |

### Events

| Event | Description | Arguments |
| --- | --- | --- |
| `change` | Triggered when change swipe | `index: number` swipe index |

### Slots

| Slot | Description | Arguments |
| --- | --- | --- |
| `default` | Swipe content | `-` |
| `indicator` | Swipe indicator content | `index: number` <br> `length: number` |

### Style Variables

Here are the CSS variables used by the component, Styles can be customized using [StyleProvider](#/en-US/style-provider)

| Variable | Default |
| --- | --- |
| `--swipe-indicator-color` | `#fff` |
| `--swipe-indicators-offset` | `10px` |
| `--swipe-indicator-offset` | `4px` |<|MERGE_RESOLUTION|>--- conflicted
+++ resolved
@@ -1,31 +1,8 @@
 # Swipe
 
-### Install
-
-```js
-import { createApp } from 'vue'
-import { Swipe, SwipeItem } from '@varlet/ui'
-
-createApp().use(Swipe).use(SwipeItem)
-```
-
 ### Basic Usage
 
 ```html
-<<<<<<< HEAD
-<var-swipe class="swipe">
-  <var-swipe-item>
-    <img class="swipe-item" src="https://varlet.gitee.io/varlet-ui/cat.jpg">
-  </var-swipe-item>
-  <var-swipe-item>
-    <img class="swipe-item" src="https://varlet.gitee.io/varlet-ui/cat2.jpg">
-  </var-swipe-item>
-  <var-swipe-item>
-    <img class="swipe-item" src="https://varlet.gitee.io/varlet-ui/cat3.jpg">
-  </var-swipe-item>
-</var-swipe>
-```
-=======
 <template>
   <var-swipe class="swipe-example">
     <var-swipe-item>
@@ -39,41 +16,23 @@
     </var-swipe-item>
   </var-swipe>
 </template>
->>>>>>> 33f5d900
-
-```css
-.swipe {
-  height: 160px;
-}
-
-<<<<<<< HEAD
-.swipe-item {
-=======
-.swipe-example-image {
->>>>>>> 33f5d900
-  width: 100%;
-  height: 100%;
-  object-fit: cover;
-  pointer-events: none;
-}
+
+<style>
+.swipe-example {
+  height: 160px;
+}
+
+.swipe-example-image {
+  width: 100%;
+  height: 100%;
+  object-fit: cover;
+}
+</style>
 ```
 
 ### Forbid Loop
 
 ```html
-<<<<<<< HEAD
-<var-swipe class="swipe" :loop="false">
-  <var-swipe-item>
-    <img class="swipe-item" src="https://varlet.gitee.io/varlet-ui/cat.jpg">
-  </var-swipe-item>
-  <var-swipe-item>
-    <img class="swipe-item" src="https://varlet.gitee.io/varlet-ui/cat2.jpg">
-  </var-swipe-item>
-  <var-swipe-item>
-    <img class="swipe-item" src="https://varlet.gitee.io/varlet-ui/cat3.jpg">
-  </var-swipe-item>
-</var-swipe>
-=======
 <template>
   <var-swipe class="swipe-example" :loop="false">
     <var-swipe-item>
@@ -100,25 +59,11 @@
   pointer-events: none;
 }
 </style>
->>>>>>> 33f5d900
 ```
 
 ### Autoplay
 
 ```html
-<<<<<<< HEAD
-<var-swipe class="swipe" :autoplay="2000">
-  <var-swipe-item>
-    <img class="swipe-item" src="https://varlet.gitee.io/varlet-ui/cat.jpg">
-  </var-swipe-item>
-  <var-swipe-item>
-    <img class="swipe-item" src="https://varlet.gitee.io/varlet-ui/cat2.jpg">
-  </var-swipe-item>
-  <var-swipe-item>
-    <img class="swipe-item" src="https://varlet.gitee.io/varlet-ui/cat3.jpg">
-  </var-swipe-item>
-</var-swipe>
-=======
 <template>
   <var-swipe class="swipe-example" :autoplay="2000">
     <var-swipe-item>
@@ -145,25 +90,11 @@
   pointer-events: none;
 }
 </style>
->>>>>>> 33f5d900
 ```
 
 ### Vertical Swipe
 
 ```html
-<<<<<<< HEAD
-<var-swipe class="swipe" vertical>
-  <var-swipe-item>
-    <img class="swipe-item" src="https://varlet.gitee.io/varlet-ui/cat.jpg">
-  </var-swipe-item>
-  <var-swipe-item>
-    <img class="swipe-item" src="https://varlet.gitee.io/varlet-ui/cat2.jpg">
-  </var-swipe-item>
-  <var-swipe-item>
-    <img class="swipe-item" src="https://varlet.gitee.io/varlet-ui/cat3.jpg">
-  </var-swipe-item>
-</var-swipe>
-=======
 <template>
   <var-swipe class="swipe-example" vertical>
     <var-swipe-item>
@@ -190,67 +121,15 @@
   pointer-events: none;
 }
 </style>
->>>>>>> 33f5d900
 ```
 
 ### Handle Change
 
 ```html
-<var-swipe class="swipe" @change="Snackbar">
-  <var-swipe-item>
-    <img class="swipe-item" src="https://varlet.gitee.io/varlet-ui/cat.jpg">
-  </var-swipe-item>
-  <var-swipe-item>
-    <img class="swipe-item" src="https://varlet.gitee.io/varlet-ui/cat2.jpg">
-  </var-swipe-item>
-  <var-swipe-item>
-    <img class="swipe-item" src="https://varlet.gitee.io/varlet-ui/cat3.jpg">
-  </var-swipe-item>
-</var-swipe>
-```
-
-```js
+<script setup>
 import { Snackbar } from '@varlet/ui'
-
-<<<<<<< HEAD
-export default {
-  setup() {
-    return { Snackbar }
-  }
-}
-```
-
-### Custom Indicator
-
-```html
-<var-swipe class="swipe">
-  <template #default>
-    <var-swipe-item>
-      <img class="swipe-item" src="https://varlet.gitee.io/varlet-ui/cat.jpg">
-    </var-swipe-item>
-    <var-swipe-item>
-      <img class="swipe-item" src="https://varlet.gitee.io/varlet-ui/cat2.jpg">
-    </var-swipe-item>
-    <var-swipe-item>
-      <img class="swipe-item" src="https://varlet.gitee.io/varlet-ui/cat3.jpg">
-    </var-swipe-item>
-  </template>
-
-  <template #indicator="{ index, length }">
-    <div class="indicators">
-      {{ index + 1 }} / {{ length }}
-    </div>
-  </template>
-</var-swipe>
-```
-
-```css
-.swipe {
-  height: 160px;
-}
-
-.swipe-item {
-=======
+</script>
+
 <template>
   <var-swipe class="swipe-example" @change="Snackbar">
     <var-swipe-item>
@@ -310,18 +189,12 @@
 }
 
 .swipe-example-image {
->>>>>>> 33f5d900
-  width: 100%;
-  height: 100%;
-  object-fit: cover;
-  pointer-events: none;
-}
-
-<<<<<<< HEAD
-.indicators {
-=======
+  width: 100%;
+  height: 100%;
+  object-fit: cover;
+}
+
 .swipe-example-indicators {
->>>>>>> 33f5d900
   position: absolute;
   bottom: 0;
   width: 100%;
@@ -331,51 +204,52 @@
   font-size: 14px;
   background: rgba(0, 0, 0, 0.6);
 }
+</style>
 ```
 
 ## API
 
 ### Props
 
-| Prop | Description | Type | Default | 
-| --- | --- | --- | --- | 
-| `loop` | Whether to swipe the loop | _boolean_ | `true` |
-| `autoplay` | Auto play interval time(ms) | _string \| number_ | `-` |
-| `duration` | Transition time | _string \| number_ | `300` |
-| `initial-index` | Initializes the index displayed | _string \| number_ | `0` |
-| `indicator` | Whether to display the indicator | _boolean_ | `true` |
-| `indicator-color` | Indicator color | _string_ | `-` |
-| `vertical` | Whether to enable vertical swipe | _boolean_ | `false` |
-| `touchable` |  Whether to enable touch | _boolean_ | `true` |
+| Prop              | Description                      | Type               | Default |
+| ----------------- | -------------------------------- | ------------------ | ------- |
+| `loop`            | Whether to swipe the loop        | _boolean_          | `true`  |
+| `autoplay`        | Auto play interval time(ms)      | _string \| number_ | `-`     |
+| `duration`        | Transition time                  | _string \| number_ | `300`   |
+| `initial-index`   | Initializes the index displayed  | _string \| number_ | `0`     |
+| `indicator`       | Whether to display the indicator | _boolean_          | `true`  |
+| `indicator-color` | Indicator color                  | _string_           | `-`     |
+| `vertical`        | Whether to enable vertical swipe | _boolean_          | `false` |
+| `touchable`       | Whether to enable touch          | _boolean_          | `true`  |
 
 ### Methods
 
-| Method | Description | Arguments | Return |
-| --- | --- | --- | --- |
-| `resize` | You can call this method to redraw when a tabs changes position size | `-` | `-` |
-| `prev` | Previous page  | `-` | `-` |
-| `next` | Next page | `-` | `-` |
-| `to` | To index page | `index: number` | `-` |
+| Method   | Description                                                          | Arguments       | Return |
+| -------- | -------------------------------------------------------------------- | --------------- | ------ |
+| `resize` | You can call this method to redraw when a tabs changes position size | `-`             | `-`    |
+| `prev`   | Previous page                                                        | `-`             | `-`    |
+| `next`   | Next page                                                            | `-`             | `-`    |
+| `to`     | To index page                                                        | `index: number` | `-`    |
 
 ### Events
 
-| Event | Description | Arguments |
-| --- | --- | --- |
+| Event    | Description                 | Arguments                   |
+| -------- | --------------------------- | --------------------------- |
 | `change` | Triggered when change swipe | `index: number` swipe index |
 
 ### Slots
 
-| Slot | Description | Arguments |
-| --- | --- | --- |
-| `default` | Swipe content | `-` |
+| Slot        | Description             | Arguments                             |
+| ----------- | ----------------------- | ------------------------------------- |
+| `default`   | Swipe content           | `-`                                   |
 | `indicator` | Swipe indicator content | `index: number` <br> `length: number` |
 
 ### Style Variables
 
 Here are the CSS variables used by the component, Styles can be customized using [StyleProvider](#/en-US/style-provider)
 
-| Variable | Default |
-| --- | --- |
-| `--swipe-indicator-color` | `#fff` |
-| `--swipe-indicators-offset` | `10px` |
-| `--swipe-indicator-offset` | `4px` |+| Variable                    | Default |
+| --------------------------- | ------- |
+| `--swipe-indicator-color`   | `#fff`  |
+| `--swipe-indicators-offset` | `10px`  |
+| `--swipe-indicator-offset`  | `4px`   |