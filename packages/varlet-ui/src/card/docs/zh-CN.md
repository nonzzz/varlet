# 卡片

### 引入

```js
import { createApp } from 'vue'
import { Card } from '@varlet/ui'

createApp().use(Card)
```

### 基本使用

```html
<var-card
  title="风景"
  description="公园的树林也很美。在公园的小山上栽满了树木，梧桐树的叶子随着时间的流逝慢慢变黄，纷纷飘落；枫树的叶子却变红了，公园笼罩在片片红云中，也使秋天增添了一分热情。而柏树的叶子仍是那么青翠欲滴，令你陶醉极了。山上有一群孩子在快乐的嬉戏，不时传来阵阵欢笑声，瞧，他们玩得多起劲呀，给树林增添了活力。"
/>
```

### 显示副标题

```html
<var-card
  title="风景"
  subtitle="公园里的风景"
  description="公园的树林也很美。在公园的小山上栽满了树木，梧桐树的叶子随着时间的流逝慢慢变黄，纷纷飘落；枫树的叶子却变红了，公园笼罩在片片红云中，也使秋天增添了一分热情。而柏树的叶子仍是那么青翠欲滴，令你陶醉极了。山上有一群孩子在快乐的嬉戏，不时传来阵阵欢笑声，瞧，他们玩得多起劲呀，给树林增添了活力。"
/>
```

### 显示图片

```html
<<<<<<< HEAD
<var-card
  title="风景"
  subtitle="公园里的风景"
  description="公园的树林也很美。在公园的小山上栽满了树木，梧桐树的叶子随着时间的流逝慢慢变黄，纷纷飘落；枫树的叶子却变红了，公园笼罩在片片红云中，也使秋天增添了一分热情。而柏树的叶子仍是那么青翠欲滴，令你陶醉极了。山上有一群孩子在快乐的嬉戏，不时传来阵阵欢笑声，瞧，他们玩得多起劲呀，给树林增添了活力。"
  src="https://varlet.gitee.io/varlet-ui/cat.jpg"
/>
=======
<template>
  <var-card
    title="风景"
    subtitle="公园里的风景"
    description="公园的树林也很美。在公园的小山上栽满了树木，梧桐树的叶子随着时间的流逝慢慢变黄，纷纷飘落；枫树的叶子却变红了，公园笼罩在片片红云中，也使秋天增添了一分热情。而柏树的叶子仍是那么青翠欲滴，令你陶醉极了。山上有一群孩子在快乐的嬉戏，不时传来阵阵欢笑声，瞧，他们玩得多起劲呀，给树林增添了活力。"
    src="https://varlet-varletjs.vercel.app/cat.jpg"
  />
</template>
>>>>>>> 33f5d900
```

### 使用插槽

```html
<<<<<<< HEAD
<var-card
  title="风景"
  subtitle="公园里的风景"
  description="公园的树林也很美。在公园的小山上栽满了树木，梧桐树的叶子随着时间的流逝慢慢变黄，纷纷飘落；枫树的叶子却变红了，公园笼罩在片片红云中，也使秋天增添了一分热情。而柏树的叶子仍是那么青翠欲滴，令你陶醉极了。山上有一群孩子在快乐的嬉戏，不时传来阵阵欢笑声，瞧，他们玩得多起劲呀，给树林增添了活力。"
  src="https://varlet.gitee.io/varlet-ui/cat.jpg"
>
  <template #extra>
    <var-button type="primary" style="margin-right: 10px">添加按钮</var-button>
    <var-button type="warning">添加按钮</var-button>
  </template>
</var-card>
=======
<template>
  <var-card
    title="风景"
    subtitle="公园里的风景"
    description="公园的树林也很美。在公园的小山上栽满了树木，梧桐树的叶子随着时间的流逝慢慢变黄，纷纷飘落；枫树的叶子却变红了，公园笼罩在片片红云中，也使秋天增添了一分热情。而柏树的叶子仍是那么青翠欲滴，令你陶醉极了。山上有一群孩子在快乐的嬉戏，不时传来阵阵欢笑声，瞧，他们玩得多起劲呀，给树林增添了活力。"
    src="https://varlet-varletjs.vercel.app/cat.jpg"
  >
    <template #extra>
      <var-space>
        <var-button type="primary">添加按钮</var-button>
        <var-button type="warning">添加按钮</var-button>
      </var-space>
    </template>
  </var-card>
</template>
>>>>>>> 33f5d900
```

### 水波效果

```html
<var-card
  title="风景"
  subtitle="公园里的风景"
  description="公园的树林也很美。在公园的小山上栽满了树木，梧桐树的叶子随着时间的流逝慢慢变黄，纷纷飘落；枫树的叶子却变红了，公园笼罩在片片红云中，也使秋天增添了一分热情。而柏树的叶子仍是那么青翠欲滴，令你陶醉极了。山上有一群孩子在快乐的嬉戏，不时传来阵阵欢笑声，瞧，他们玩得多起劲呀，给树林增添了活力。"
  ripple
/>
```

## API

### 属性

| 参数          | 说明                                                            | 类型               | 默认值  |
| ------------- | --------------------------------------------------------------- | ------------------ | ------- |
| `title`       | 卡片标题                                                        | _string_           | `-`     |
| `subtitle`    | 卡片副标题                                                      | _string_           | `-`     |
| `description` | 卡片描述                                                        | _string_           | `-`     |
| `elevation`   | 卡片阴影程度等级                                                | _string \| number_ | `2`     |
| `src`         | 图片地址                                                        | _string_           | `-`     |
| `fit`         | 填充模式，可选值为 `fill` `contain` `cover` `none` `scale-down` | _string_           | `cover` |
| `alt`         | 替代文本                                                        | _string_           | `-`     |
| `height`      | 图片高度                                                        | _string \| number_ | `-`     |
| `ripple`      | 是否开启水波                                                    | _boolean_          | `false` |

### 插槽

| 插槽名        | 说明           | 参数 |
| ------------- | -------------- | ---- |
| `image`       | 自定义图片     | `-`  |
| `title`       | 自定义标题     | `-`  |
| `subtitle`    | 自定义副标题   | `-`  |
| `description` | 自定义描述     | `-`  |
| `extra`       | 自定义底部内容 | `-`  |

### 事件

| 事件名  | 说明           | 参数           |
| ------- | -------------- | -------------- |
| `click` | 点击卡片时触发 | `event: Event` |

### 样式变量

以下为组件使用的 css 变量，可以使用 [StyleProvider 组件](#/zh-CN/style-provider) 进行样式定制

| 变量名                         | 默认值               |
| ------------------------------ | -------------------- |
| `--card-background`            | `#fff`         |
| `--card-padding`               | `0px 0 15px 0`         |
| `--card-border-radius`         | `4px`                |
| `--card-image-width`           | `100%`               |
| `--card-image-height`          | `200px`              |
| `--card-title-color`           | `#333`               |
| `--card-title-font-size`       | `20px`               |
| `--card-title-padding`         | `0 12px`             |
| `--card-title-margin`          | `15px 0 0 0`         |
| `--card-subtitle-color`        | `rgba(0, 0, 0, 0.6)` |
| `--card-subtitle-font-size`    | `14px`               |
| `--card-subtitle-padding`      | `0 13px`             |
| `--card-subtitle-margin`       | `10px 0 0 0`         |
| `--card-description-color`     | `rgba(0, 0, 0, 0.6)` |
| `--card-description-font-size` | `14px`               |
| `--card-description-margin`    | `20px 0 0 0`         |
| `--card-description-padding`   | `0 13px`             |
| `--card-footer-padding`        | `0 12px`             |
| `--card-footer-margin`         | `30px 0 0px 0`       |
| `--card-line-height`           | `22px`               |<|MERGE_RESOLUTION|>--- conflicted
+++ resolved
@@ -1,44 +1,31 @@
 # 卡片
-
-### 引入
-
-```js
-import { createApp } from 'vue'
-import { Card } from '@varlet/ui'
-
-createApp().use(Card)
-```
 
 ### 基本使用
 
 ```html
-<var-card
-  title="风景"
-  description="公园的树林也很美。在公园的小山上栽满了树木，梧桐树的叶子随着时间的流逝慢慢变黄，纷纷飘落；枫树的叶子却变红了，公园笼罩在片片红云中，也使秋天增添了一分热情。而柏树的叶子仍是那么青翠欲滴，令你陶醉极了。山上有一群孩子在快乐的嬉戏，不时传来阵阵欢笑声，瞧，他们玩得多起劲呀，给树林增添了活力。"
-/>
+<template>
+  <var-card
+    title="风景"
+    description="公园的树林也很美。在公园的小山上栽满了树木，梧桐树的叶子随着时间的流逝慢慢变黄，纷纷飘落；枫树的叶子却变红了，公园笼罩在片片红云中，也使秋天增添了一分热情。而柏树的叶子仍是那么青翠欲滴，令你陶醉极了。山上有一群孩子在快乐的嬉戏，不时传来阵阵欢笑声，瞧，他们玩得多起劲呀，给树林增添了活力。"
+  />
+</template>
 ```
 
 ### 显示副标题
 
 ```html
-<var-card
-  title="风景"
-  subtitle="公园里的风景"
-  description="公园的树林也很美。在公园的小山上栽满了树木，梧桐树的叶子随着时间的流逝慢慢变黄，纷纷飘落；枫树的叶子却变红了，公园笼罩在片片红云中，也使秋天增添了一分热情。而柏树的叶子仍是那么青翠欲滴，令你陶醉极了。山上有一群孩子在快乐的嬉戏，不时传来阵阵欢笑声，瞧，他们玩得多起劲呀，给树林增添了活力。"
-/>
+<template>
+  <var-card
+    title="风景"
+    subtitle="公园里的风景"
+    description="公园的树林也很美。在公园的小山上栽满了树木，梧桐树的叶子随着时间的流逝慢慢变黄，纷纷飘落；枫树的叶子却变红了，公园笼罩在片片红云中，也使秋天增添了一分热情。而柏树的叶子仍是那么青翠欲滴，令你陶醉极了。山上有一群孩子在快乐的嬉戏，不时传来阵阵欢笑声，瞧，他们玩得多起劲呀，给树林增添了活力。"
+  />
+</template>
 ```
 
 ### 显示图片
 
 ```html
-<<<<<<< HEAD
-<var-card
-  title="风景"
-  subtitle="公园里的风景"
-  description="公园的树林也很美。在公园的小山上栽满了树木，梧桐树的叶子随着时间的流逝慢慢变黄，纷纷飘落；枫树的叶子却变红了，公园笼罩在片片红云中，也使秋天增添了一分热情。而柏树的叶子仍是那么青翠欲滴，令你陶醉极了。山上有一群孩子在快乐的嬉戏，不时传来阵阵欢笑声，瞧，他们玩得多起劲呀，给树林增添了活力。"
-  src="https://varlet.gitee.io/varlet-ui/cat.jpg"
-/>
-=======
 <template>
   <var-card
     title="风景"
@@ -47,25 +34,11 @@
     src="https://varlet-varletjs.vercel.app/cat.jpg"
   />
 </template>
->>>>>>> 33f5d900
 ```
 
 ### 使用插槽
 
 ```html
-<<<<<<< HEAD
-<var-card
-  title="风景"
-  subtitle="公园里的风景"
-  description="公园的树林也很美。在公园的小山上栽满了树木，梧桐树的叶子随着时间的流逝慢慢变黄，纷纷飘落；枫树的叶子却变红了，公园笼罩在片片红云中，也使秋天增添了一分热情。而柏树的叶子仍是那么青翠欲滴，令你陶醉极了。山上有一群孩子在快乐的嬉戏，不时传来阵阵欢笑声，瞧，他们玩得多起劲呀，给树林增添了活力。"
-  src="https://varlet.gitee.io/varlet-ui/cat.jpg"
->
-  <template #extra>
-    <var-button type="primary" style="margin-right: 10px">添加按钮</var-button>
-    <var-button type="warning">添加按钮</var-button>
-  </template>
-</var-card>
-=======
 <template>
   <var-card
     title="风景"
@@ -81,18 +54,19 @@
     </template>
   </var-card>
 </template>
->>>>>>> 33f5d900
 ```
 
 ### 水波效果
 
 ```html
-<var-card
-  title="风景"
-  subtitle="公园里的风景"
-  description="公园的树林也很美。在公园的小山上栽满了树木，梧桐树的叶子随着时间的流逝慢慢变黄，纷纷飘落；枫树的叶子却变红了，公园笼罩在片片红云中，也使秋天增添了一分热情。而柏树的叶子仍是那么青翠欲滴，令你陶醉极了。山上有一群孩子在快乐的嬉戏，不时传来阵阵欢笑声，瞧，他们玩得多起劲呀，给树林增添了活力。"
-  ripple
-/>
+<template>
+  <var-card
+    title="风景"
+    subtitle="公园里的风景"
+    description="公园的树林也很美。在公园的小山上栽满了树木，梧桐树的叶子随着时间的流逝慢慢变黄，纷纷飘落；枫树的叶子却变红了，公园笼罩在片片红云中，也使秋天增添了一分热情。而柏树的叶子仍是那么青翠欲滴，令你陶醉极了。山上有一群孩子在快乐的嬉戏，不时传来阵阵欢笑声，瞧，他们玩得多起劲呀，给树林增添了活力。"
+    ripple
+  />
+</template>
 ```
 
 ## API
