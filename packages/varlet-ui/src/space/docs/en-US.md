# Space 

### Intro

The component library provides two auxiliary layout components,
`<var-space>`,
so that you can do flex layout more efficiently.

### Install

```js
import { createApp } from 'vue'
import { Space } from '@varlet/ui'

createApp().use(Space)
```

### Basic use

```html
<var-space>
  <var-button>Button1</var-button>
  <var-button>Button2</var-button>
  <var-button>Button3</var-button>
</var-space>
```

### Vertical

```html
<var-space direction="column" size="large">
  <var-button>Button1</var-button>
  <var-button>Button2</var-button>
  <var-button>Button3</var-button>
</var-space>
```

### Space Between

```html
<var-space :size="['30px','10px']">
  <var-button>Button1</var-button>
  <var-button>Button2</var-button>
  <var-button>Button3</var-button>
</var-space>
```

### Right Align

```html
<var-space justify="end" >
  <var-button>Button1</var-button>
  <var-button>Button2</var-button>
</var-space>
```

## API

### Space Props

|     Prop      |      Description     |     Type    |    Default    |
| ------------- | ------------ | ---------- | ----------- |
|    `align`   |   Vertical arrangement, Can be set to`stretch` `center` `start` `end` `baseline` | _string_   |   `-`|
|`justify`|Horizontal arrangement, Can be set to `start` `end` `center` `space-around` `space-between`|_string_|`start`|
|     `size`   |   spacing, Can be set to `mini` `small` `normal` `large`或`[Vertical, Horizontal]`(Support length unit)| _string_ \|_number_ \| _[string \| number, string \| number]_ |`normal`|
|`wrap`|Whether to exceed the line break|_boolean_|`true`|
|`direction`|Layout direction, Can be set to `row` `column`|_string_|`row`|
<<<<<<< HEAD
|`inline`|Is it an inline element|_boolean_|`false`|


### Style Variables
Here are the CSS variables used by the component, Styles can be customized using [StyleProvider](#/en-US/style-provider)

| Variable | Default |
| --- | --- |
| `--space-mini-margin`|`4px`|
| `--space-small-margin`|`4px 6px`|
| `--space-normal-margin`|`8px 12px`|
| `--space-large-margin`|`12px 20px`|
| `--space-mini-marginTop`|`-4px`|
|`--space-small-marginTop`|`-4px`|
|`--space-normal-marginTop`|`-8px`|
|`--space-large-marginTop`|`-12px`|
=======
|`inline`|Is it an inline element|_boolean_|`false`|
>>>>>>> a49d1425
<|MERGE_RESOLUTION|>--- conflicted
+++ resolved
@@ -65,23 +65,4 @@
 |     `size`   |   spacing, Can be set to `mini` `small` `normal` `large`或`[Vertical, Horizontal]`(Support length unit)| _string_ \|_number_ \| _[string \| number, string \| number]_ |`normal`|
 |`wrap`|Whether to exceed the line break|_boolean_|`true`|
 |`direction`|Layout direction, Can be set to `row` `column`|_string_|`row`|
-<<<<<<< HEAD
-|`inline`|Is it an inline element|_boolean_|`false`|
-
-
-### Style Variables
-Here are the CSS variables used by the component, Styles can be customized using [StyleProvider](#/en-US/style-provider)
-
-| Variable | Default |
-| --- | --- |
-| `--space-mini-margin`|`4px`|
-| `--space-small-margin`|`4px 6px`|
-| `--space-normal-margin`|`8px 12px`|
-| `--space-large-margin`|`12px 20px`|
-| `--space-mini-marginTop`|`-4px`|
-|`--space-small-marginTop`|`-4px`|
-|`--space-normal-marginTop`|`-8px`|
-|`--space-large-marginTop`|`-12px`|
-=======
-|`inline`|Is it an inline element|_boolean_|`false`|
->>>>>>> a49d1425
+|`inline`|Is it an inline element|_boolean_|`false`|