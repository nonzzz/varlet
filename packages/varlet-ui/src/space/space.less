@space-mini-margin: 4px;
@space-small-margin: 4px 6px;
@space-normal-margin: 8px 12px;
@space-large-margin: 12px 20px;
<<<<<<< HEAD
@space-mini-marginTop: -4px;
@space-small-marginTop: -4px;
@space-normal-marginTop: -8px;
@space-large-marginTop: -12px;
=======
@space-mini-offset-y: -4px;
@space-small-offset-y: -4px;
@space-normal-offset-y: -8px;
@space-large-offset-y: -12px;
>>>>>>> a49d1425

:root {
  --space-mini-margin: @space-large-margin;
  --space-small-margin: @space-small-margin;
  --space-normal-margin: @space-normal-margin;
  --space-large-margin: @space-large-margin;
<<<<<<< HEAD
  --space-mini-marginTop: @space-mini-marginTop;
  --space-small-marginTop: @space-small-marginTop;
  --space-normal-marginTop: @space-normal-marginTop;
  --space-large-marginTop: @space-large-marginTop;
=======
  --space-mini-offset-y: @space-mini-offset-y;
  --space-small-offset-y: @space-small-offset-y;
  --space-normal-offset-y: @space-normal-offset-y;
  --space-large-offset-y: @space-large-offset-y;
>>>>>>> a49d1425
}

.var-space {
  display: flex;
  box-sizing: border-box;

  &--line {
    display: inline-flex;
  }
<<<<<<< HEAD

  &__item {
    &--mini {
      margin: @space-mini-margin;
    }

    &--small {
      margin: @space-small-margin;
    }

    &--normal {
      margin: @space-normal-margin;
    }

    &--large {
      margin: @space-large-margin;
    }
  }

  &--marginTop {
    &__mini {
      margin-top: @space-mini-marginTop;
    }

    &__small {
      margin-top: @space-small-marginTop;
    }

    &__normal {
      margin-top: @space-normal-marginTop;
    }

    &__large {
      margin-top: @space-large-marginTop;
    }
  }

  &--row {
    flex-direction: row;
  }

  &--column {
    flex-direction: column;
  }

  &--stretch {
    align-items: stretch;
  }

  &--center {
    align-items: center;
  }

  &--start {
    align-items: flex-start;
  }

  &--end {
    align-items: flex-end;
  }

  &--baseline {
    align-items: baseline;
  }

  &--inherit {
    align-items: inherit;
  }

  &--initial {
    align-items: initial;
  }

  &--warp {
    flex-wrap: wrap;
  }

  &--nowrap {
    flex-wrap: nowrap;
  }

  &--justifyContent__start {
    justify-content: flex-start;
  }

  &--justifyContent__end {
    justify-content: flex-end;
  }

  &--justifyContent__center {
    justify-content: center;
  }

  &--justifyContent__space-around {
    justify-content: space-around;
  }

  &--justifyContent__space-between {
    justify-content: space-between;
  }
=======
>>>>>>> a49d1425
}<|MERGE_RESOLUTION|>--- conflicted
+++ resolved
@@ -1,145 +1,6 @@
-@space-mini-margin: 4px;
-@space-small-margin: 4px 6px;
-@space-normal-margin: 8px 12px;
-@space-large-margin: 12px 20px;
-<<<<<<< HEAD
-@space-mini-marginTop: -4px;
-@space-small-marginTop: -4px;
-@space-normal-marginTop: -8px;
-@space-large-marginTop: -12px;
-=======
-@space-mini-offset-y: -4px;
-@space-small-offset-y: -4px;
-@space-normal-offset-y: -8px;
-@space-large-offset-y: -12px;
->>>>>>> a49d1425
-
-:root {
-  --space-mini-margin: @space-large-margin;
-  --space-small-margin: @space-small-margin;
-  --space-normal-margin: @space-normal-margin;
-  --space-large-margin: @space-large-margin;
-<<<<<<< HEAD
-  --space-mini-marginTop: @space-mini-marginTop;
-  --space-small-marginTop: @space-small-marginTop;
-  --space-normal-marginTop: @space-normal-marginTop;
-  --space-large-marginTop: @space-large-marginTop;
-=======
-  --space-mini-offset-y: @space-mini-offset-y;
-  --space-small-offset-y: @space-small-offset-y;
-  --space-normal-offset-y: @space-normal-offset-y;
-  --space-large-offset-y: @space-large-offset-y;
->>>>>>> a49d1425
-}
-
 .var-space {
   display: flex;
-  box-sizing: border-box;
-
   &--line {
     display: inline-flex;
   }
-<<<<<<< HEAD
-
-  &__item {
-    &--mini {
-      margin: @space-mini-margin;
-    }
-
-    &--small {
-      margin: @space-small-margin;
-    }
-
-    &--normal {
-      margin: @space-normal-margin;
-    }
-
-    &--large {
-      margin: @space-large-margin;
-    }
-  }
-
-  &--marginTop {
-    &__mini {
-      margin-top: @space-mini-marginTop;
-    }
-
-    &__small {
-      margin-top: @space-small-marginTop;
-    }
-
-    &__normal {
-      margin-top: @space-normal-marginTop;
-    }
-
-    &__large {
-      margin-top: @space-large-marginTop;
-    }
-  }
-
-  &--row {
-    flex-direction: row;
-  }
-
-  &--column {
-    flex-direction: column;
-  }
-
-  &--stretch {
-    align-items: stretch;
-  }
-
-  &--center {
-    align-items: center;
-  }
-
-  &--start {
-    align-items: flex-start;
-  }
-
-  &--end {
-    align-items: flex-end;
-  }
-
-  &--baseline {
-    align-items: baseline;
-  }
-
-  &--inherit {
-    align-items: inherit;
-  }
-
-  &--initial {
-    align-items: initial;
-  }
-
-  &--warp {
-    flex-wrap: wrap;
-  }
-
-  &--nowrap {
-    flex-wrap: nowrap;
-  }
-
-  &--justifyContent__start {
-    justify-content: flex-start;
-  }
-
-  &--justifyContent__end {
-    justify-content: flex-end;
-  }
-
-  &--justifyContent__center {
-    justify-content: center;
-  }
-
-  &--justifyContent__space-around {
-    justify-content: space-around;
-  }
-
-  &--justifyContent__space-between {
-    justify-content: space-between;
-  }
-=======
->>>>>>> a49d1425
 }