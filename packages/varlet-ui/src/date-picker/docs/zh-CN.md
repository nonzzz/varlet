# 日期选择器

### 介绍

用于选择日期或日期范围。

### 引入

```js
import { createApp } from 'vue'
import { DatePicker } from '@varlet/ui'

createApp().use(DatePicker)
```

### 基本使用

```html
<var-date-picker v-model="date" />
```
```javascript
import { ref } from 'vue'

export default {
  setup() {
    const date = ref('2021-04-08')

    return {
      date
    }
  }
}
```

### 月份选择器

使用 `type` 属性切换选择器的类型，`type` 默认值为 `date`

```html
<<<<<<< HEAD
<var-date-picker type="month" v-model="date" shadow />
=======
<script setup>
import { ref } from 'vue'

const date = ref('2021-04-08')
</script>
<template>
  <var-date-picker type="month" v-model="date" shadow />
</template>
>>>>>>> 33f5d900
```

### 多选

通过 `multiple` 属性选择多个日期，此时 `date` 为一个数组。

```html
<<<<<<< HEAD
<var-date-picker v-model="date" multiple />
=======
<script setup>
import { ref } from 'vue'

const date = ref([])
</script>
<template>
  <var-date-picker v-model="date" multiple />
</template>
>>>>>>> 33f5d900
```

### 选择范围

通过 `range` 属性选择一个日期范围，此时 `date` 为 `[startDate, endDate]`。

```html
<<<<<<< HEAD
<var-date-picker type="date" v-model="date" range />
=======
<script setup>
import { ref } from 'vue'

const date = ref(['2021-04-08', '2021-04-20'])
</script>
<template>
  <var-date-picker type="date" v-model="date" range />
</template>
>>>>>>> 33f5d900
```

### 日期限制

通过 `min` 和 `max` 属性来控制可选择的日期范围，使用 `allowed-dates` 属性限制可以选择的日期。

```html
<var-date-picker
  v-model="date"
  min="2020-10-15"
  max="2021-01-15"
  :allowed-dates="allowedDates"
/>
```
```javascript
import { ref } from 'vue'

export default {
  setup() {
    const date = ref('2020-11-11')

    const allowedDates = (val) => {
      return parseInt(val.split('-')[2], 10) % 2 === 1
    }

    return {
      date,
      allowedDates,
    }
  }
}
```

### 自定义

```html
<var-date-picker
  shadow
  type="month"
  v-model="date"
  min="2016-07"
  max="2022-01"
  header-color="purple"
  color="#7bb872"
  first-day-of-week="1"
  :allowed-dates="allowedDates"
  @change="change"
>
  <template #year="{ year }">
    <span>{{ year }}年</span>
  </template>
  <template #month="{ year, month }">
    <span>{{ year }}年{{ month }}月</span>
  </template>
</var-date-picker>
```
```javascript
import { ref } from 'vue'

export default {
  setup() {
    const date = ref('2021-02')

    const allowedDates = (val) => {
      return parseInt(val.split('-')[1], 10) % 2 === 1
    }

    const change = (date) => {
      console.log(date)
    }

    return {
      date,
      change,
      allowedDates
    }
  }
}
```

## API

### 属性

| 参数                  | 说明                                           | 类型 | 默认值 |
|---------------------|----------------------------------------------| -------- | ---------- |
| `v-model`           | 被选择的日期（ISO 8601 格式，`YYYY-MM-DD` 或 `YYYY-MM`） | _string[] \| string_ | `undefined` |
| `type`              | 选择器类型，可选值为 `date month`                      | _string_ | `date` |
| `allowed-dates`     | 限制可以选择的日期                                    | _function_ | `-` |
| `color`             | 选择器的颜色                                       | _string_ | `#2979ff` |
| `header-color`      | 标题背景色。如果未指定，将使用由 color 属性或默认颜色。              | _string_ | `#2979ff` |
| `shadow`            | 是否添加阴影                                       | _boolean_ | `false` |
| `first-day-of-week` | 设置一周的第一天，从周日的 0 开始。                          | _string \| number_ | `0` |
| `min`               | 允许的最小日期/月份（ISO 8601格式）                       | _string_ | `-` |
| `max`               | 允许的最大日期/月份（ISO 8601格式）                       | _string_ | `-` |
| `show-current`      | 是否显示当前日期                                     | _boolean_ | `true` |
| `readonly`          | 是否只读                                         | _boolean_ | `false` |
| `multiple`          | 是否支持选择多个日期                                   | _boolean_ | `false` |
| `range`             | 是否支持选择一个范围                                   | _boolean_ | `false` |
| `touchable`         | 是否支持拖动切换面板                                   | _boolean_ | `true` |

### 事件

| 事件名 | 说明 | 回调参数 |
| ----- | -------------- | -------- |
| `change` | 日期变化时触发 | `value: string \| string[]` |

### 插槽
`weekIndex` 表示一周的第 `n` 天，从周末的 `0` 开始

| 名称 | 说明 | 参数 |
| ----- | -------------- | -------- |
| `year` | 自定义标题中的年 | `year: YYYY` |
| `month` | 自定义标题中的月 | `year: YYYY` <br> `month: MM` |
| `date` | 自定义标题中的日期 | `year: YYYY` <br> `month: MM` <br> `date: DD` <br> `week: weekIndex` |
| `range` | 自定义标题中的范围 | `choose: [startData, endDate]` |
| `multiple` | 自定义标题中的多选 | `choose: ['YYYY-MM-DD' \| 'YYYY-MM']` |

### 样式变量
以下为组件使用的 css 变量，可以使用 [StyleProvider 组件](#/zh-CN/style-provider) 进行样式定制

| 变量名 | 默认值 |
| --- | --- |
| `--date-picker-border-radius` | `4px` |
| `--date-picker-font-size` | `var(--font-size-md)` |
| `--date-picker-min-width` | `290px` |
| `--date-picker-height` | `385px` |
| `--date-picker-main-color` | `rgba(0, 0, 0, .87)` |
| `--date-picker-title-padding` | `16px` |
| `--date-picker-title-background` | `var(--color-primary)` |
| `--date-picker-title-color` | `#fff` |
| `--date-picker-title-year-font-size` | `var(--font-size-md)` |
| `--date-picker-title-year-font-weight` | `500` |
| `--date-picker-title-year-margin-bottom` | `8px` |
| `--date-picker-title-date-height` | `48px` |
| `--date-picker-title-date-font-size` | `34px` |
| `--date-picker-title-date-font-weight` | `500` |
| `--date-picker-title-date-range-font-size` | `20px` |
| `--date-picker-body-background-color` | `rgba(0, 0, 0, 0)` |
| `--picker-header-padding` | `4px 16px` |
| `--picker-header-padding` | `4px 16px` |
| `--month-picker-padding` | `0 12px` |
| `--month-picker-item-width` | `33%` |
| `--month-picker-item-height` | `56px` |
| `--month-picker-item-button-max-width` | `140px` |
| `--year-picker-font-weight` | `400` |
| `--year-picker-item-padding` | `8px 0` |
| `--year-picker-item-active-font-size` | `26px` |
| `--year-picker-item-active-font-weight` | `500` |
| `--year-picker-item-active-font-padding` | `10px 0` |
| `--year-picker-item-active-color` | `var(--color-primary)` |
| `--day-picker-content-item-width` | `14.28%` |
| `--day-picker-content-item-font-size` | `var(--font-size-sm)` |
| `--day-picker-content-item-padding` | `2px 0` |
| `--day-picker-content-item-button-width` | `32px` |
| `--day-picker-content-item-button-height` | `32px` |
| `--day-picker-content-item-button-font-size` | `var(--font-size-sm)` |
| `--day-picker-head-item-color` | `rgba(0, 0, 0, 0.38)` |
| `--day-picker-head-item-padding` | `8px 0` |
| `--day-picker-head-item-font-weight` | `600` |<|MERGE_RESOLUTION|>--- conflicted
+++ resolved
@@ -4,167 +4,130 @@
 
 用于选择日期或日期范围。
 
-### 引入
-
-```js
-import { createApp } from 'vue'
+### 基本使用
+
+```html
+<script setup>
+import { ref } from 'vue'
 import { DatePicker } from '@varlet/ui'
 
-createApp().use(DatePicker)
-```
-
-### 基本使用
-
-```html
-<var-date-picker v-model="date" />
-```
-```javascript
-import { ref } from 'vue'
-
-export default {
-  setup() {
-    const date = ref('2021-04-08')
-
-    return {
-      date
-    }
-  }
+const date = ref('2021-04-08')
+</script>
+
+<template>
+  <var-date-picker v-model="date" />
+</template>
+```
+
+### 月份选择器
+
+使用 `type` 属性切换选择器的类型，`type` 默认值为 `date`
+
+```html
+<script setup>
+import { ref } from 'vue'
+
+const date = ref('2021-04-08')
+</script>
+<template>
+  <var-date-picker type="month" v-model="date" shadow />
+</template>
+```
+
+### 多选
+
+通过 `multiple` 属性选择多个日期，此时 `date` 为一个数组。
+
+```html
+<script setup>
+import { ref } from 'vue'
+
+const date = ref([])
+</script>
+<template>
+  <var-date-picker v-model="date" multiple />
+</template>
+```
+
+### 选择范围
+
+通过 `range` 属性选择一个日期范围，此时 `date` 为 `[startDate, endDate]`。
+
+```html
+<script setup>
+import { ref } from 'vue'
+
+const date = ref(['2021-04-08', '2021-04-20'])
+</script>
+<template>
+  <var-date-picker type="date" v-model="date" range />
+</template>
+```
+
+### 日期限制
+
+通过 `min` 和 `max` 属性来控制可选择的日期范围，使用 `allowed-dates` 属性限制可以选择的日期。
+
+```html
+<script setup>
+import { ref } from 'vue'
+
+const date = ref('2020-11-11')
+
+const allowedDates = (val) => {
+  return parseInt(val.split('-')[2], 10) % 2 === 1
 }
-```
-
-### 月份选择器
-
-使用 `type` 属性切换选择器的类型，`type` 默认值为 `date`
-
-```html
-<<<<<<< HEAD
-<var-date-picker type="month" v-model="date" shadow />
-=======
-<script setup>
-import { ref } from 'vue'
-
-const date = ref('2021-04-08')
-</script>
-<template>
-  <var-date-picker type="month" v-model="date" shadow />
-</template>
->>>>>>> 33f5d900
-```
-
-### 多选
-
-通过 `multiple` 属性选择多个日期，此时 `date` 为一个数组。
-
-```html
-<<<<<<< HEAD
-<var-date-picker v-model="date" multiple />
-=======
-<script setup>
-import { ref } from 'vue'
-
-const date = ref([])
-</script>
-<template>
-  <var-date-picker v-model="date" multiple />
-</template>
->>>>>>> 33f5d900
-```
-
-### 选择范围
-
-通过 `range` 属性选择一个日期范围，此时 `date` 为 `[startDate, endDate]`。
-
-```html
-<<<<<<< HEAD
-<var-date-picker type="date" v-model="date" range />
-=======
-<script setup>
-import { ref } from 'vue'
-
-const date = ref(['2021-04-08', '2021-04-20'])
-</script>
-<template>
-  <var-date-picker type="date" v-model="date" range />
-</template>
->>>>>>> 33f5d900
-```
-
-### 日期限制
-
-通过 `min` 和 `max` 属性来控制可选择的日期范围，使用 `allowed-dates` 属性限制可以选择的日期。
-
-```html
-<var-date-picker
-  v-model="date"
-  min="2020-10-15"
-  max="2021-01-15"
-  :allowed-dates="allowedDates"
-/>
-```
-```javascript
-import { ref } from 'vue'
-
-export default {
-  setup() {
-    const date = ref('2020-11-11')
-
-    const allowedDates = (val) => {
-      return parseInt(val.split('-')[2], 10) % 2 === 1
-    }
-
-    return {
-      date,
-      allowedDates,
-    }
-  }
+</script>
+
+<template>
+  <var-date-picker
+    v-model="date"
+    min="2020-10-15"
+    max="2021-01-15"
+    :allowed-dates="allowedDates"
+  />
+</template>
+```
+
+### 自定义
+
+```html
+<script setup>
+import { ref } from 'vue'
+import { DatePicker } from '@varlet/ui'
+
+const date = ref('2021-02')
+
+const allowedDates = (val) => {
+  return parseInt(val.split('-')[1], 10) % 2 === 1
 }
-```
-
-### 自定义
-
-```html
-<var-date-picker
-  shadow
-  type="month"
-  v-model="date"
-  min="2016-07"
-  max="2022-01"
-  header-color="purple"
-  color="#7bb872"
-  first-day-of-week="1"
-  :allowed-dates="allowedDates"
-  @change="change"
->
-  <template #year="{ year }">
-    <span>{{ year }}年</span>
-  </template>
-  <template #month="{ year, month }">
-    <span>{{ year }}年{{ month }}月</span>
-  </template>
-</var-date-picker>
-```
-```javascript
-import { ref } from 'vue'
-
-export default {
-  setup() {
-    const date = ref('2021-02')
-
-    const allowedDates = (val) => {
-      return parseInt(val.split('-')[1], 10) % 2 === 1
-    }
-
-    const change = (date) => {
-      console.log(date)
-    }
-
-    return {
-      date,
-      change,
-      allowedDates
-    }
-  }
+
+const change = (date) => {
+  console.log(date)
 }
+</script>
+
+<template>
+  <var-date-picker
+    shadow
+    type="month"
+    v-model="date"
+    min="2016-07"
+    max="2022-01"
+    header-color="purple"
+    color="#7bb872"
+    first-day-of-week="1"
+    :allowed-dates="allowedDates"
+    @change="change"
+  >
+    <template #year="{ year }">
+      <span>{{ year }}年</span>
+    </template>
+    <template #month="{ year, month }">
+      <span>{{ year }}年{{ month }}月</span>
+    </template>
+  </var-date-picker>
+</template>
 ```
 
 ## API
