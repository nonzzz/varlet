--- conflicted
+++ resolved
@@ -17,14 +17,8 @@
 
 <script lang="ts">
 import { computed, ComputedRef, defineComponent, nextTick, ref, Ref, watch, onMounted } from 'vue'
-<<<<<<< HEAD
-import { useChildren, useAtChildrenCounter } from '../utils/components'
-import { isPlainObject } from '../utils/shared'
-import { IndexBarProvider, INDEX_BAR_BIND_INDEX_ANCHOR_KEY, INDEX_BAR_COUNT_INDEX_ANCHOR_KEY } from './provide'
-=======
 import { isPlainObject } from '../utils/shared'
 import { IndexBarProvider, useIndexAnchors } from './provide'
->>>>>>> 83b7e824
 import { IndexAnchorProvider } from '../index-anchor/provide'
 import { props } from './props'
 
