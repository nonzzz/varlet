# BottomNavigation

### Basic Usage

```html
<script setup>
import { ref } from 'vue'

const active = ref(0)
</script>

<template>
  <var-bottom-navigation v-model:active="active">
    <var-bottom-navigation-item label="label" icon="home" />
    <var-bottom-navigation-item label="label" icon="magnify" />
    <var-bottom-navigation-item label="label" icon="heart" />
    <var-bottom-navigation-item label="label" icon="account-circle" />
  </var-bottom-navigation>
</template>
```

### Match by name

```html
<script setup>
import { ref } from 'vue'

const active = ref('home')
</script>

<template>
  <var-bottom-navigation v-model:active="active">
    <var-bottom-navigation-item name="home" label="label" icon="home" />
    <var-bottom-navigation-item name="search" label="label" icon="magnify" />
    <var-bottom-navigation-item name="heart" label="label" icon="heart" />
    <var-bottom-navigation-item name="user" label="label" icon="account-circle" />
  </var-bottom-navigation>
</template>
```

### Show Badge

```html
<script setup>
import { ref, reactive } from 'vue'

const active = ref(0)
const badgeProps = reactive({
  type: 'primary',
  value: '66'
})
</script>

<template>
  <var-bottom-navigation v-model:active="active">
    <var-bottom-navigation-item label="label" icon="home" />
    <var-bottom-navigation-item label="label" icon="magnify" badge />
    <var-bottom-navigation-item label="label" icon="heart" :badge="badgeProps" />
    <var-bottom-navigation-item label="label" icon="account-circle" />
  </var-bottom-navigation>
</template>
```

### Custom Color

```html
<script setup>
import { ref } from 'vue'

const active = ref(0)
</script>

<template>
  <var-bottom-navigation active-color="#ba68c8" v-model:active="active">
    <var-bottom-navigation-item label="label" icon="home" />
    <var-bottom-navigation-item label="label" icon="magnify" />
    <var-bottom-navigation-item label="label" icon="heart" />
    <var-bottom-navigation-item label="label" icon="account-circle" />
  </var-bottom-navigation>
</template>
```

### Change Event

```html
<script setup>
import { ref } from 'vue'
import { Snackbar } from '@varlet/ui'

const active = ref(0)
const handleChange = (active) => {
  Snackbar.info(`changed to ${active}`)
}
</script>

<template>
  <var-bottom-navigation v-model:active="active" @change="handleChange">
    <var-bottom-navigation-item label="label" icon="home" />
    <var-bottom-navigation-item label="label" icon="magnify" />
    <var-bottom-navigation-item label="label" icon="heart" />
    <var-bottom-navigation-item label="label" icon="account-circle" />
  </var-bottom-navigation>
</template>
```

### Click Event

```html
<script setup>
import { ref } from 'vue'
import { Snackbar } from '@varlet/ui'

const active = ref(0)
const handleClick = (active) => {
  Snackbar.success(`clicked ${active}`)
}
</script>

<template>
  <var-bottom-navigation v-model:active="active">
    <var-bottom-navigation-item @click="handleClick" label="label" icon="home" />
    <var-bottom-navigation-item @click="handleClick" label="label" icon="magnify" />
    <var-bottom-navigation-item @click="handleClick" label="label" icon="heart" />
    <var-bottom-navigation-item @click="handleClick" label="label" icon="account-circle" />
  </var-bottom-navigation>
</template>
```

### Fab

```html
<<<<<<< HEAD
<var-bottom-navigation v-model:active="fab" @fab-click="isEven = !isEven">
  <template #fab>
    <var-icon name="heart" />
  </template>
  <var-bottom-navigation-item label="label" icon="home" />
  <var-bottom-navigation-item label="label" icon="magnify" />
  <var-bottom-navigation-item label="label" icon="heart" />
  <var-bottom-navigation-item label="label" icon="bell" />
  <var-bottom-navigation-item v-if="!isEven" label="label" icon="account-circle" />
</var-bottom-navigation>
```

```js
=======
<script setup>
>>>>>>> 33f5d900
import { ref } from 'vue'

const active = ref(0)
const isEven = ref(true)
</script>

<template>
  <var-bottom-navigation
    class="bottom-navigation-example"
    v-model:active="active"
    @fab-click="isEven = !isEven"
  >
    <template #fab>
      <var-icon name="heart" />
    </template>
    <var-bottom-navigation-item label="标签" icon="home" />
    <var-bottom-navigation-item label="标签" icon="magnify" />
    <var-bottom-navigation-item label="标签" icon="heart" />
    <var-bottom-navigation-item label="标签" icon="bell" />
    <var-bottom-navigation-item v-if="!isEven" label="标签" icon="account-circle" />
  </var-bottom-navigation>
</template>

<style>
.bottom-navigation-example {   
  margin-top: 40px;
}
</style>
```

## API

### Props

#### BottomNavigation Props

| Prop            | Description                                         | Type | Default |
|-----------------|-----------------------------------------------------| ---- | ---- |
| `v-model:active` | Identifier of current tab                           | _number \| string_ | `0` |
| `fixed`         | 	Whether to fixed bottom                            | _boolean_ | `false` |
| `border`        | Whether to show border                              | _boolean_ | `false` |
| `safe-area`       | Whether to enable bottom safe area adaptation | _boolean_ | `false` |
| `z-index`       | Z-index                                             | _number \| string_ | `1` |
| `active-color`  | Color of active tab item                            | _string_ | `-` |
| `inactive-color` | Color of inactive tab item                          | _string_ | `-` |
| `fab-props`     | Fab button props                                    | _ButtonProps_ | `{type: "primary"}` |

#### BottomNavigationItem Props

|Prop | Description | Type | Default |
| ---- | ---- | ---- | ---- |
| `name` | Identifier | _string_ | `-` |
| `icon` | Icon name, equivalent to the [name](/#/en-US/icon) of Icon component | _string_ | `-` |
| `label` | Label text content | _string_ | - |
| `namespace` | Icon namespace, extensible custom icon library, equivalent to the [namespace](/#/en-US/icon)  of Icon component | _string_ | `var-icon` |
| `badge` | Logo in the upper right corner of the icon | _boolean \| BadgeProps_ | `false` |

### Events

#### BottomNavigation Events

|Event | Description | Arguments |
| ---- | ---- | ---- |
| `before-change` | The callback function before switching labels, which returns false to prevent switching, supports the return of promise | `active: number \| string` |
| `change` | Triggered when switching labels | `active: number \| string` |
| `fab-click` | Triggered when fab button click | `-` |

#### BottomNavigationItem Events

|Event | Description | Arguments |
| ---- | ---- | ---- |
| `click` | Trigger on click | `active: number \| string` |

### Slots

#### BottomNavigation Slots

| Slot | Description | Arguments |
| ---- | ---- | ----|
| `fab` | Support for inserting a custom Fab button into a component | `-` |
#### BottomNavigationItem Slots

| Slot | Description | Arguments |
| ---- | ---- | ----|
| `default` | Custom label text content that overwrites the content of `label`  | `-` |
| `icon` | Custom Icon | `active: boolean` |

### Style Variables
Here are the CSS variables used by the component, Styles can be customized using [StyleProvider](#/en-US/style-provider)

#### BottomNavigation Variables

| Variable | Default |
| --- | --- |
| `--bottom-navigation-height` | `50px` |
| `--bottom-navigation-z-index` | `1` |
| `--bottom-navigation-background-color` | `#fff` |
| `--bottom-navigation-border-color` | `#bcc2cb` |
| `--bottom-navigation-fab-offset` | `4px` |

#### BottomNavigationItem Variables

| Variable | Default |
| --- | --- |
| `--bottom-navigation-item-font-size` | `var(--font-size-sm)` |
| `--bottom-navigation-item-inactive-color` | `#646566` |
| `--bottom-navigation-item-active-color` | `var(--color-primary)` |
| `--bottom-navigation-item-active-background-color` | `#fff` |
| `--bottom-navigation-item-line-height` | `1` |
| `--bottom-navigation-item-icon-size` | `22px` |
| `--bottom-navigation-item-icon-margin-bottom` | `5px` |<|MERGE_RESOLUTION|>--- conflicted
+++ resolved
@@ -129,23 +129,7 @@
 ### Fab
 
 ```html
-<<<<<<< HEAD
-<var-bottom-navigation v-model:active="fab" @fab-click="isEven = !isEven">
-  <template #fab>
-    <var-icon name="heart" />
-  </template>
-  <var-bottom-navigation-item label="label" icon="home" />
-  <var-bottom-navigation-item label="label" icon="magnify" />
-  <var-bottom-navigation-item label="label" icon="heart" />
-  <var-bottom-navigation-item label="label" icon="bell" />
-  <var-bottom-navigation-item v-if="!isEven" label="label" icon="account-circle" />
-</var-bottom-navigation>
-```
-
-```js
-=======
-<script setup>
->>>>>>> 33f5d900
+<script setup>
 import { ref } from 'vue'
 
 const active = ref(0)
