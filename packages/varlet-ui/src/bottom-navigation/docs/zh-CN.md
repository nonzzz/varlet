# 底部导航栏

### 基础用法

```html
<script setup>
import { ref } from 'vue'

const active = ref(0)
</script>

<template>
  <var-bottom-navigation v-model:active="active">
    <var-bottom-navigation-item label="标签" icon="home" />
    <var-bottom-navigation-item label="标签" icon="magnify" />
    <var-bottom-navigation-item label="标签" icon="heart" />
    <var-bottom-navigation-item label="标签" icon="account-circle" />
  </var-bottom-navigation>
</template>
```

### 名称匹配

```html
<script setup>
import { ref } from 'vue'

const active = ref('home')
</script>

<template>
  <var-bottom-navigation v-model:active="active">
    <var-bottom-navigation-item name="home" label="标签" icon="home" />
    <var-bottom-navigation-item name="search" label="标签" icon="magnify" />
    <var-bottom-navigation-item name="heart" label="标签" icon="heart" />
    <var-bottom-navigation-item name="user" label="标签" icon="account-circle" />
  </var-bottom-navigation>
</template>
```

### 徽标提示

```html
<script setup>
import { ref, reactive } from 'vue'

const active = ref(0)
const badgeProps = reactive({
  type: 'primary',
  value: '66'
})
</script>

<template>
  <var-bottom-navigation v-model:active="active">
    <var-bottom-navigation-item label="标签" icon="home" />
    <var-bottom-navigation-item label="标签" icon="magnify" badge />
    <var-bottom-navigation-item label="标签" icon="heart" :badge="badgeProps" />
    <var-bottom-navigation-item label="标签" icon="account-circle" />
  </var-bottom-navigation>
</template>
```

### 自定义颜色

```html
<script setup>
import { ref } from 'vue'

const active = ref(0)
</script>

<template>
  <var-bottom-navigation active-color="#ba68c8" v-model:active="active">
    <var-bottom-navigation-item label="标签" icon="home" />
    <var-bottom-navigation-item label="标签" icon="magnify" />
    <var-bottom-navigation-item label="标签" icon="heart" />
    <var-bottom-navigation-item label="标签" icon="account-circle" />
  </var-bottom-navigation>
</template>
```

### 监听切换事件

```html
<script setup>
import { ref } from 'vue'
import { Snackbar } from '@varlet/ui'

const active = ref(0)
const handleChange = (active) => {
  Snackbar.info(`changed to ${active}`)
}
</script>

<template>
  <var-bottom-navigation v-model:active="active" @change="handleChange">
    <var-bottom-navigation-item label="标签" icon="home" />
    <var-bottom-navigation-item label="标签" icon="magnify" />
    <var-bottom-navigation-item label="标签" icon="heart" />
    <var-bottom-navigation-item label="标签" icon="account-circle" />
  </var-bottom-navigation>
</template>
```

### 监听点击事件

```html
<script setup>
import { ref } from 'vue'
import { Snackbar } from '@varlet/ui'

const active = ref(0)
const handleClick = (active) => {
  Snackbar.success(`clicked ${active}`)
}
</script>

<template>
  <var-bottom-navigation v-model:active="active">
    <var-bottom-navigation-item @click="handleClick" label="标签" icon="home" />
    <var-bottom-navigation-item @click="handleClick" label="标签" icon="magnify" />
    <var-bottom-navigation-item @click="handleClick" label="标签" icon="heart" />
    <var-bottom-navigation-item @click="handleClick" label="标签" icon="account-circle" />
  </var-bottom-navigation>
</template>
```

### 悬浮按钮

Item 数量为偶数时，悬浮按钮在中间位置，为奇数时在最右侧。

```html
<<<<<<< HEAD
<var-bottom-navigation v-model:active="fab" @fab-click="isEven = !isEven">
  <template #fab>
    <var-icon name="heart" />
  </template>
  <var-bottom-navigation-item label="标签" icon="home" />
  <var-bottom-navigation-item label="标签" icon="magnify" />
  <var-bottom-navigation-item label="标签" icon="heart" />
  <var-bottom-navigation-item label="标签" icon="bell" />
  <var-bottom-navigation-item v-if="!isEven" label="标签" icon="account-circle" />
</var-bottom-navigation>
```

```js
=======
<script setup>
>>>>>>> 33f5d900
import { ref } from 'vue'

const active = ref(0)
const isEven = ref(true)
</script>

<template>
  <var-bottom-navigation 
    class="bottom-navigation-example"
    v-model:active="active"
    @fab-click="isEven = !isEven"
  >
    <template #fab>
      <var-icon name="heart" />
    </template>
    <var-bottom-navigation-item label="标签" icon="home" />
    <var-bottom-navigation-item label="标签" icon="magnify" />
    <var-bottom-navigation-item label="标签" icon="heart" />
    <var-bottom-navigation-item label="标签" icon="bell" />
    <var-bottom-navigation-item v-if="!isEven" label="标签" icon="account-circle" />
  </var-bottom-navigation>
</template>

<style>
.bottom-navigation-example {
  margin-top: 40px;
}
</style>
```

## API

### 属性

#### BottomNavigation Props

| 参数               | 说明              | 类型 | 默认值 |
|------------------|-----------------| ---- | ---- |
| `v-model:active` | 选中标签的名称或者索引值    | _number \| string_ | `0` |
| `fixed`          | 是否固定在底部         | _boolean_ | `false` |
| `border`         | 是否显示外边框         | _boolean_ | `false` |
| `safe-area`       | 是否开启底部安全区适配 | _boolean_ | `false` |
| `z-index`        | 元素 z-index      | _number \| string_ | `1` |
| `active-color`   | 选中标签的颜色         | _string_ | `-` |
| `inactive-color` | 未选中标签的颜色        | _string_ | `-` |
| `fab-props`      | 悬浮按钮属性          | _ButtonProps_ | `{type: "primary"}` |


#### BottomNavigationItem Props

|参数 | 说明 | 类型 | 默认值 |
| ---- | ---- | ---- | ---- |
| `name` | 标签名称，作为匹配的标识符 | _string_ | `-` |
| `icon` | 图标名称，等同于 Icon 组件的 [name](/#/zh-CN/icon) | _string_ | `-` |
| `label` | 标签文字内容 | _string_ | - |
| `namespace` | 图标的命名空间, 可扩展自定义图标库，等同于 Icon 组件的 [namespace](/#/zh-CN/icon) | _string_ | `var-icon` |
| `badge` | 图标右上角徽标 | _boolean \| BadgeProps_ | `false` |


### 事件

#### BottomNavigation Events

|事件名 | 说明 | 回调参数 |
| ---- | ---- | ---- |
| `before-change` | 切换标签前的回调函数，返回 false 可阻止切换，支持返回 Promise | `active: number \| string` |
| `change` | 切换标签时触发 | `active: number \| string` |
| `fab-click` | 悬浮按钮点击时触发 | `-` |

#### BottomNavigationItem Events

|事件名 | 说明 | 回调参数 |
| ---- | ---- | ---- |
| `click` | 点击时触发 | `active: number \| string` |

### 插槽

#### BottomNavigation Slots

| 名称 | 说明 | 参数 |
| ---- | ---- | ----|
| `fab` | 支持在组件中插入一个自定义的 fab 按钮 | `-` |

#### BottomNavigationItem Slots

| 名称 | 说明 | 参数 |
| ---- | ---- | ----|
| `default` | 自定义标签文字内容，会覆盖 `label` 的内容  | `-` |
| `icon` | 自定义图标 | `active: boolean` |

### 样式变量
以下为组件使用的 css 变量，可以使用 [StyleProvider 组件](#/zh-CN/style-provider) 进行样式定制

#### BottomNavigation Variables

| 变量名 | 默认值 |
| --- | --- |
| `--bottom-navigation-height` | `50px` |
| `--bottom-navigation-z-index` | `1` |
| `--bottom-navigation-background-color` | `#fff` |
| `--bottom-navigation-border-color` | `#bcc2cb` |
| `--bottom-navigation-fab-offset` | `4px` |

#### BottomNavigationItem Variables

| 变量名 | 默认值 |
| --- | --- |
| `--bottom-navigation-item-font-size` | `var(--font-size-sm)` |
| `--bottom-navigation-item-inactive-color` | `#646566` |
| `--bottom-navigation-item-active-color` | `var(--color-primary)` |
| `--bottom-navigation-item-active-background-color` | `#fff` |
| `--bottom-navigation-item-line-height` | `1` |
| `--bottom-navigation-item-icon-size` | `22px` |
| `--bottom-navigation-item-icon-margin-bottom` | `5px` |<|MERGE_RESOLUTION|>--- conflicted
+++ resolved
@@ -1,4 +1,15 @@
 # 底部导航栏
+
+### 引入
+
+```js
+import { createApp } from 'vue'
+import { BottomNavigation, BottomNavigationItem } from '@varlet/ui'
+
+const app = createApp()
+app.use(BottomNavigation)
+app.use(BottomNavigationItem)
+```
 
 ### 基础用法
 
@@ -131,23 +142,7 @@
 Item 数量为偶数时，悬浮按钮在中间位置，为奇数时在最右侧。
 
 ```html
-<<<<<<< HEAD
-<var-bottom-navigation v-model:active="fab" @fab-click="isEven = !isEven">
-  <template #fab>
-    <var-icon name="heart" />
-  </template>
-  <var-bottom-navigation-item label="标签" icon="home" />
-  <var-bottom-navigation-item label="标签" icon="magnify" />
-  <var-bottom-navigation-item label="标签" icon="heart" />
-  <var-bottom-navigation-item label="标签" icon="bell" />
-  <var-bottom-navigation-item v-if="!isEven" label="标签" icon="account-circle" />
-</var-bottom-navigation>
-```
-
-```js
-=======
-<script setup>
->>>>>>> 33f5d900
+<script setup>
 import { ref } from 'vue'
 
 const active = ref(0)
