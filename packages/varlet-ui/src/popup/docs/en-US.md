# Popup

### Intro
Create a container that can pop up from top, bottom, left, right and center. `teleport` inserts into the end of the `body` by default.

### Popup Position

```html
<<<<<<< HEAD
<var-button 
  class="mt-10"
  type="primary"
  block
  @click="center = true"
>
  Center Popup
</var-button>
<var-button
  class="mt-10"
  type="primary"
  block
  @click="bottom = true"
>
  Below Popup
</var-button>
<var-button
  class="mt-10"
  type="primary"
  block 
  @click="top = true"
>
  Above Popup
</var-button>
<var-button 
  class="mt-10" 
  type="primary"
  block
  @click="left = true"
>
  Left Popup
</var-button>
<var-button 
  class="mt-10" 
  type="primary"
  block 
  @click="right = true"
>
  Right Popup
</var-button>

// Center Popup
<var-popup v-model:show="center">
  <div class="block">
    As he came into the window.
    It was the sound of a crescendo.
    He came into her apartment.
    He left the bloodstains on the carpet.
  </div>
</var-popup>

// Below Popup
<var-popup position="bottom" v-model:show="bottom">
  <div class="block">
    As he came into the window. 
    It was the sound of a crescendo. 
    He came into her apartment. 
    He left the bloodstains on the carpet.
  </div>
</var-popup>

// Above Popup
<var-popup position="top" v-model:show="top">
  <div class="block">
    As he came into the window.
    It was the sound of a crescendo.
    He came into her apartment.
    He left the bloodstains on the carpet.
  </div>
</var-popup>

// Left Popup
<var-popup position="left" v-model:show="left">
  <div class="block">
    As he came into the window.
    It was the sound of a crescendo.
    He came into her apartment.
    He left the bloodstains on the carpet.
  </div>
</var-popup>

// Right Popup
<var-popup position="right" v-model:show="right">
  <div class="block">
    As he came into the window.
    It was the sound of a crescendo.
    He came into her apartment.
    He left the bloodstains on the carpet.
  </div>
</var-popup>
```

```js
import { ref } from 'vue'

export default {
  setup() {
    const center = ref(false)
    const top = ref(false)
    const bottom = ref(false)
    const left = ref(false)
    const right = ref(false)

    return {
      center,
      top,
      bottom,
      left,
      right
    }
  }
}
```

```css
.mt-10 {
  margin-top: 10px;
}

.block {
  padding: 20px 24px;
  width: 250px;
}
=======
<script setup>
import { ref } from 'vue'

const center = ref(false)
const top = ref(false)
const bottom = ref(false)
const left = ref(false)
const right = ref(false)
</script>

<template>
  <var-space direction="column" :size="[10, 0]">
    <var-button type="primary" block @click="center = true">
      Center Popup
    </var-button>
    <var-button type="primary" block @click="bottom = true">
      Below Popup
    </var-button>
    <var-button type="primary" block @click="top = true">
      Above Popup
    </var-button>
    <var-button type="primary" block @click="left = true">
      Left Popup
    </var-button>
    <var-button type="primary" block @click="right = true">
      Right Popup
    </var-button>
  </var-space>
  
  <var-popup v-model:show="center">
    <div class="popup-example-block">
      As he came into the window.
      It was the sound of a crescendo.
      He came into her apartment.
      He left the bloodstains on the carpet.
    </div>
  </var-popup>
  
  <var-popup position="bottom" v-model:show="bottom">
    <div class="popup-example-block">
      As he came into the window. 
      It was the sound of a crescendo. 
      He came into her apartment. 
      He left the bloodstains on the carpet.
    </div>
  </var-popup>
  
  <var-popup position="top" v-model:show="top">
    <div class="popup-example-block">
      As he came into the window.
      It was the sound of a crescendo.
      He came into her apartment.
      He left the bloodstains on the carpet.
    </div>
  </var-popup>
  
  <var-popup position="left" v-model:show="left">
    <div class="popup-example-block">
      As he came into the window.
      It was the sound of a crescendo.
      He came into her apartment.
      He left the bloodstains on the carpet.
    </div>
  </var-popup>
  
  <var-popup position="right" v-model:show="right">
    <div class="popup-example-block">
      As he came into the window.
      It was the sound of a crescendo.
      He came into her apartment.
      He left the bloodstains on the carpet.
    </div>
  </var-popup>
</template>

<style>
.popup-example-block {
  padding: 20px 24px;
  width: 250px;
}
</style>
>>>>>>> 33f5d900
```

### Overlay Style

```html
<<<<<<< HEAD
<var-button
  class="mt-10"
  type="primary"
  block 
  @click="overlayClass = true"
>
  Overlay Style
</var-button>
<var-button 
  class="mt-10"
  type="primary"
  block 
  @click="overlayStyle = true"
>
  Overlay Style
</var-button>

// Overlay Class
<var-popup 
  overlay-class="custom-overlay" 
  v-model:show="overlayClass"
>
  <div class="block">
    As he came into the window.
    It was the sound of a crescendo.
    He came into her apartment.
    He left the bloodstains on the carpet.
  </div>
</var-popup>

// Overlay style
<var-popup 
  :overlay-style="{
    backgroundColor: 'rgba(0, 0, 0, 0.3)' 
  }"
  v-model:show="overlayStyle"
>
  <div class="block">
    As he came into the window.
    It was the sound of a crescendo.
    He came into her apartment.
    He left the bloodstains on the carpet.
  </div>
</var-popup>
```

```js
import { ref } from 'vue'

export default {
  setup() {
    const overlayClass = ref(false)
    const overlayStyle = ref(false)

    return {
      overlayClass,
      overlayStyle
    }
  }
}
```

```css
/* normal css */
.custom-overlay {
  background: rgba(0, 0, 0, 0.3);
}

/* scoped css */
.mt-10 {
  margin-top: 10px;
}

.block {
  padding: 20px 24px;
  width: 250px;
}
=======
<script setup>
import { ref } from 'vue'
  
const overlayClass = ref(false)
const overlayStyle = ref(false)
</script>

<template>
  <var-space direction="column" :size="[10, 0]">
    <var-button type="primary" block @click="overlayClass = true">
      Overlay Class
    </var-button>
    <var-button type="primary" block @click="overlayStyle = true">
      Overlay Style
    </var-button>
  </var-space>
  
  <var-popup
    overlay-class="popup-example-custom-overlay"
    v-model:show="overlayClass"
  >
    <div class="popup-example-block">
      As he came into the window.
      It was the sound of a crescendo.
      He came into her apartment.
      He left the bloodstains on the carpet.
    </div>
  </var-popup>
  
  <var-popup
    :overlay-style="{backgroundColor: 'rgba(0, 0, 0, 0.3)'}"
    v-model:show="overlayStyle"
  >
    <div class="popup-example-block">
      As he came into the window.
      It was the sound of a crescendo.
      He came into her apartment.
      He left the bloodstains on the carpet.
    </div>
  </var-popup>
</template>

<style>
.popup-example-custom-overlay {
  background: rgba(0, 0, 0, 0.3) !important;
}

.popup-example-block {
  padding: 20px 24px;
  width: 250px;
}
</style>
>>>>>>> 33f5d900
```

### Events

```html
<<<<<<< HEAD
<var-button
  class="mt-10"
  type="primary"
  block
  @click="event = true"
>
  Event
</var-button>

<var-popup
  v-model:show="event"
  @open="() => Snackbar.info('open')"
  @opened="() => Snackbar.success('opened')"
  @close="() => Snackbar.warning('close')"
  @closed="() => Snackbar.error('closed')"
>
  <div class="block">
    As he came into the window.
    It was the sound of a crescendo.
    He came into her apartment.
    He left the bloodstains on the carpet.
  </div>
</var-popup>
```

```js
import { ref } from 'vue'
import { Snackbar } from '@varlet/ui'

export default {
  setup() {
    const event = ref(false)

    return {
      event,
      Snackbar
    }
  }
}
=======
<script setup>
import { ref } from 'vue'
import { Snackbar } from '@varlet/ui'
  
const event = ref(false)
</script>

<template>
  <var-button type="primary" block @click="event = true">
    Event
  </var-button>

  <var-popup
    v-model:show="event"
    @open="() => Snackbar.info('open')"
    @opened="() => Snackbar.success('opened')"
    @close="() => Snackbar.warning('close')"
    @closed="() => Snackbar.error('closed')"
  >
    <div class="popup-example-block">
      As he came into the window.
      It was the sound of a crescendo.
      He came into her apartment.
      He left the bloodstains on the carpet.
    </div>
  </var-popup>
</template>

<style>
.popup-example-block {
  padding: 20px 24px;
  width: 250px;
}
</style>
>>>>>>> 33f5d900
```

## API

### Props

| Prop | Description | Type | Default | 
| --- | --- | --- | --- | 
| `v-model:show` | Whether to display the Popup | _boolean_ | `false` |
| `position` | Popup position with optional value of `top` `bottom` `right` `left` `center` | _string_ | `center` |
| `overlay` | Whether to display the overlay | _boolean_ | `true` |  
| `overlay-class` | Custom overlay class | _string_ | `-` |
| `overlay-style` | Custom overlay style | _object_ | `-` |
| `transition` | Transition animation name | _string_ | `-` |
| `lock-scroll` | Whether to disable scrolling penetration, scrolling the Popup when disabled will not cause the body to scroll | _boolean_ | `true` |
| `close-on-click-overlay` | Whether to click the overlay to close the Popup | _boolean_ | `true` | 
| `teleport` | The location of the Popup to mount | _TeleportProps['to']_ | `-` |

### Events

| Event | Description | Arguments |
| --- | --- | --- |
| `open` | Triggered when the Popup is open | `-` |
| `opened` | Triggered when the Popup open-animation ends | `-` |
| `close` | Triggered when the Popup is close | `-` |
| `closed` | Triggered when the Popup close-animation ends | `-` |
| `click-overlay` | Triggered when you click on overlay | `-` |

### Slots

| Slot | Description | Arguments |
| --- | --- | --- |
| `default` | Popup content | `-` |

### Style Variables
Here are the CSS variables used by the component, Styles can be customized using [StyleProvider](#/en-US/style-provider)

| Variable | Default |
| --- | --- |
| `--popup-overlay-background-color` | `rgba(0, 0, 0, .6)` |
| `--popup-content-background-color` | `#fff` |<|MERGE_RESOLUTION|>--- conflicted
+++ resolved
@@ -3,134 +3,18 @@
 ### Intro
 Create a container that can pop up from top, bottom, left, right and center. `teleport` inserts into the end of the `body` by default.
 
+### Install
+
+```js
+import { createApp } from 'vue'
+import { Popup } from '@varlet/ui'
+
+createApp().use(Popup)
+```
+
 ### Popup Position
 
 ```html
-<<<<<<< HEAD
-<var-button 
-  class="mt-10"
-  type="primary"
-  block
-  @click="center = true"
->
-  Center Popup
-</var-button>
-<var-button
-  class="mt-10"
-  type="primary"
-  block
-  @click="bottom = true"
->
-  Below Popup
-</var-button>
-<var-button
-  class="mt-10"
-  type="primary"
-  block 
-  @click="top = true"
->
-  Above Popup
-</var-button>
-<var-button 
-  class="mt-10" 
-  type="primary"
-  block
-  @click="left = true"
->
-  Left Popup
-</var-button>
-<var-button 
-  class="mt-10" 
-  type="primary"
-  block 
-  @click="right = true"
->
-  Right Popup
-</var-button>
-
-// Center Popup
-<var-popup v-model:show="center">
-  <div class="block">
-    As he came into the window.
-    It was the sound of a crescendo.
-    He came into her apartment.
-    He left the bloodstains on the carpet.
-  </div>
-</var-popup>
-
-// Below Popup
-<var-popup position="bottom" v-model:show="bottom">
-  <div class="block">
-    As he came into the window. 
-    It was the sound of a crescendo. 
-    He came into her apartment. 
-    He left the bloodstains on the carpet.
-  </div>
-</var-popup>
-
-// Above Popup
-<var-popup position="top" v-model:show="top">
-  <div class="block">
-    As he came into the window.
-    It was the sound of a crescendo.
-    He came into her apartment.
-    He left the bloodstains on the carpet.
-  </div>
-</var-popup>
-
-// Left Popup
-<var-popup position="left" v-model:show="left">
-  <div class="block">
-    As he came into the window.
-    It was the sound of a crescendo.
-    He came into her apartment.
-    He left the bloodstains on the carpet.
-  </div>
-</var-popup>
-
-// Right Popup
-<var-popup position="right" v-model:show="right">
-  <div class="block">
-    As he came into the window.
-    It was the sound of a crescendo.
-    He came into her apartment.
-    He left the bloodstains on the carpet.
-  </div>
-</var-popup>
-```
-
-```js
-import { ref } from 'vue'
-
-export default {
-  setup() {
-    const center = ref(false)
-    const top = ref(false)
-    const bottom = ref(false)
-    const left = ref(false)
-    const right = ref(false)
-
-    return {
-      center,
-      top,
-      bottom,
-      left,
-      right
-    }
-  }
-}
-```
-
-```css
-.mt-10 {
-  margin-top: 10px;
-}
-
-.block {
-  padding: 20px 24px;
-  width: 250px;
-}
-=======
 <script setup>
 import { ref } from 'vue'
 
@@ -212,91 +96,11 @@
   width: 250px;
 }
 </style>
->>>>>>> 33f5d900
 ```
 
 ### Overlay Style
 
 ```html
-<<<<<<< HEAD
-<var-button
-  class="mt-10"
-  type="primary"
-  block 
-  @click="overlayClass = true"
->
-  Overlay Style
-</var-button>
-<var-button 
-  class="mt-10"
-  type="primary"
-  block 
-  @click="overlayStyle = true"
->
-  Overlay Style
-</var-button>
-
-// Overlay Class
-<var-popup 
-  overlay-class="custom-overlay" 
-  v-model:show="overlayClass"
->
-  <div class="block">
-    As he came into the window.
-    It was the sound of a crescendo.
-    He came into her apartment.
-    He left the bloodstains on the carpet.
-  </div>
-</var-popup>
-
-// Overlay style
-<var-popup 
-  :overlay-style="{
-    backgroundColor: 'rgba(0, 0, 0, 0.3)' 
-  }"
-  v-model:show="overlayStyle"
->
-  <div class="block">
-    As he came into the window.
-    It was the sound of a crescendo.
-    He came into her apartment.
-    He left the bloodstains on the carpet.
-  </div>
-</var-popup>
-```
-
-```js
-import { ref } from 'vue'
-
-export default {
-  setup() {
-    const overlayClass = ref(false)
-    const overlayStyle = ref(false)
-
-    return {
-      overlayClass,
-      overlayStyle
-    }
-  }
-}
-```
-
-```css
-/* normal css */
-.custom-overlay {
-  background: rgba(0, 0, 0, 0.3);
-}
-
-/* scoped css */
-.mt-10 {
-  margin-top: 10px;
-}
-
-.block {
-  padding: 20px 24px;
-  width: 250px;
-}
-=======
 <script setup>
 import { ref } from 'vue'
   
@@ -349,53 +153,11 @@
   width: 250px;
 }
 </style>
->>>>>>> 33f5d900
 ```
 
 ### Events
 
 ```html
-<<<<<<< HEAD
-<var-button
-  class="mt-10"
-  type="primary"
-  block
-  @click="event = true"
->
-  Event
-</var-button>
-
-<var-popup
-  v-model:show="event"
-  @open="() => Snackbar.info('open')"
-  @opened="() => Snackbar.success('opened')"
-  @close="() => Snackbar.warning('close')"
-  @closed="() => Snackbar.error('closed')"
->
-  <div class="block">
-    As he came into the window.
-    It was the sound of a crescendo.
-    He came into her apartment.
-    He left the bloodstains on the carpet.
-  </div>
-</var-popup>
-```
-
-```js
-import { ref } from 'vue'
-import { Snackbar } from '@varlet/ui'
-
-export default {
-  setup() {
-    const event = ref(false)
-
-    return {
-      event,
-      Snackbar
-    }
-  }
-}
-=======
 <script setup>
 import { ref } from 'vue'
 import { Snackbar } from '@varlet/ui'
@@ -430,7 +192,6 @@
   width: 250px;
 }
 </style>
->>>>>>> 33f5d900
 ```
 
 ## API
