import VarSnackbar from './Snackbar.vue'
import { mountInstance } from '../utils/components'
import { h, reactive, TransitionGroup, nextTick } from 'vue'

interface SnackbarOptions {
	type?: 'loading' | 'success' | 'error' | 'warning' | 'info'
	content?: string
	position?: 'top' | 'center' | 'bottom'
	loadingType?: string
	loadingSize?: string
	teleport?: string
	lockScroll?: boolean
	contentClass?: string
	height?: number | string
	width?: number | string
	color?: string
	duration?: number
	vertical?: boolean
	show?: boolean
	forbidClick?: boolean
	onOpen?: () => void
	onClose?: () => void
	onOpened?: () => void
	onClosed?: () => void
}

<<<<<<< HEAD
function Snackbar(options: SnackbarOptions) {
  const snackOptions: SnackbarOptions =
    Object.prototype.toString.call(options) === '[object Object]' ? options : {}
  const reactiveSnackOptions: SnackbarOptions = reactive<SnackbarOptions>(
    snackOptions
  )

  if (!Snackbar.instances.length) {
    const Host = {
      setup() {
        return () => h(TransitionGroup,{
              ...props,
            },
            Snackbar.instances.map(({ id, reactiveSnackOptions }) => {
              return h(VarSnackbar, {
                ...reactiveSnackOptions,
                ...{
                  key: id,
                  'onUpdate:show': (value: boolean) => {
                    reactiveSnackOptions.show = value
                  }
                },
              })
            })
          )
      },
    }
    const { unmountInstance } = mountInstance(Host)
  }

  if (Snackbar.allowMultiple) {
    Snackbar.instances.push({
      id: Date.now(),
      reactiveSnackOptions
    })

    nextTick().then(() => {
      reactiveSnackOptions.show = true
    })
  }
=======
const Snackbar: any = function (options: SnackbarOptions): void {
	const snackOptions: SnackbarOptions =
		Object.prototype.toString.call(options) === '[object Object]' ? options : {}
	const reactiveSnackOptions: SnackbarOptions = reactive<SnackbarOptions>(
		snackOptions
	)

	const id = Date.now()

	const Host = {
		setup() {
			return () =>
				h(
					TransitionGroup,
					{
						...props,
						...{
							style: {
								position: 'absolute',
								top: 0,
								left: 0,
								right: 0,
							},
						},
					},
					Snackbar.instances.map(
						({ id, reactiveSnackOptions, _update }: any) => {
							return h(VarSnackbar, {
								...reactiveSnackOptions,
								...{
									key: id,
									_update,
									'onUpdate:show': (value: boolean) => {
										reactiveSnackOptions.show = value
									},
									onClosed: () => {
										for (let i = 0; i < Snackbar.instances.length; i++) {
											// if (Snackbar.instances[i].id === id) Snackbar.instances.splice(i, 1)
										}
									},
								},
							})
						}
					)
				)
		},
	}

	if (!Snackbar.isMount) {
		Snackbar.isMount = true
		mountInstance(Host)
	}

	if (Snackbar.allowMultiple) {
		Snackbar.instances.push({
			id,
			reactiveSnackOptions,
		})

		nextTick(() => {
			reactiveSnackOptions.show = true
		})
	} else {
		const { length } = Snackbar.instances
		const id = Date.now()
		if (length === 1) {
			Snackbar.instances[0].reactiveSnackOptions = {
				...Snackbar.instances[0].reactiveSnackOptions,
				...reactiveSnackOptions,
			}
			Snackbar.instances[0]._update = `update-${id}`
		} else {
			Snackbar.instances.push({
				id,
				reactiveSnackOptions,
				_update: `update-${id}`,
			})
			nextTick(() => {
				reactiveSnackOptions.show = true
			})
		}
	}
>>>>>>> f7aa36b2
}

['success', 'warning', 'info', 'error', 'loading'].forEach((type: any) => {
	Snackbar[type] = (options: SnackbarOptions | string) => {
		if (typeof options === 'string') {
			options = {
				content: options,
				type,
			}
		} else {
			options.type = type
		}
		return Snackbar(options)
	}
})

Snackbar.install = function (app: any) {
	app.component(VarSnackbar.name, VarSnackbar)
}

Snackbar.allowMultiple = true

Snackbar.instances = reactive([]) as any[]

Snackbar.Component = VarSnackbar

const props = {
	name: 'var-snackbar-fade',
	tag: 'div',
	afterEnter: 'onOpened',
	afterLeave: 'onClosed',
}

export default Snackbar<|MERGE_RESOLUTION|>--- conflicted
+++ resolved
@@ -24,48 +24,6 @@
 	onClosed?: () => void
 }
 
-<<<<<<< HEAD
-function Snackbar(options: SnackbarOptions) {
-  const snackOptions: SnackbarOptions =
-    Object.prototype.toString.call(options) === '[object Object]' ? options : {}
-  const reactiveSnackOptions: SnackbarOptions = reactive<SnackbarOptions>(
-    snackOptions
-  )
-
-  if (!Snackbar.instances.length) {
-    const Host = {
-      setup() {
-        return () => h(TransitionGroup,{
-              ...props,
-            },
-            Snackbar.instances.map(({ id, reactiveSnackOptions }) => {
-              return h(VarSnackbar, {
-                ...reactiveSnackOptions,
-                ...{
-                  key: id,
-                  'onUpdate:show': (value: boolean) => {
-                    reactiveSnackOptions.show = value
-                  }
-                },
-              })
-            })
-          )
-      },
-    }
-    const { unmountInstance } = mountInstance(Host)
-  }
-
-  if (Snackbar.allowMultiple) {
-    Snackbar.instances.push({
-      id: Date.now(),
-      reactiveSnackOptions
-    })
-
-    nextTick().then(() => {
-      reactiveSnackOptions.show = true
-    })
-  }
-=======
 const Snackbar: any = function (options: SnackbarOptions): void {
 	const snackOptions: SnackbarOptions =
 		Object.prototype.toString.call(options) === '[object Object]' ? options : {}
@@ -148,10 +106,9 @@
 			})
 		}
 	}
->>>>>>> f7aa36b2
 }
 
-['success', 'warning', 'info', 'error', 'loading'].forEach((type: any) => {
+;['success', 'warning', 'info', 'error', 'loading'].forEach((type: any) => {
 	Snackbar[type] = (options: SnackbarOptions | string) => {
 		if (typeof options === 'string') {
 			options = {
