module.exports = {
	namespace: 'var',
	title: 'varlet',
	host: '0.0.0.0',
	port: 8080,
	pc: {
		title: 'Varlet 组件库示例',
		description: 'Varlet 组件库示例',
		logo: 'https://cn.vuejs.org/images/logo.png',
		header: {
			logo: 'https://cn.vuejs.org/images/logo.png',
			search: {
				zh_CN: '搜索文档...',
				en_US: 'Search...',
			},
			i18nButton: {
				zh_CN: 'En',
				en_US: '中文',
			},
		},
		menu: [
			{
				text: {
					zh_CN: 'Ripple 水波指令',
					en_US: 'Ripple',
				},
				doc: 'ripple',
			},
			{
				text: {
					zh_CN: 'Skeleton 骨架屏',
					en_US: 'Skeleton',
				},
				doc: 'skeleton',
			},
			{
				text: {
					zh_CN: 'Loading 加载',
					en_US: 'Loading',
				},
				doc: 'loading',
			},
			{
				text: {
					zh_CN: 'Button 按钮',
					en_US: 'Button',
				},
				doc: 'button',
			},
			{
				text: {
					zh_CN: 'Popup 弹出层',
					en_US: 'Popup',
				},
				doc: 'popup',
			},
			{
				text: {
					zh_CN: 'Snackbar 消息条',
					en_US: 'Snackbar',
				},
				doc: 'snackbar',
			},
			{
				text: {
					zh_CN: 'Progress 进度条',
					en_US: 'Progress',
				},
				doc: 'progress',
			},
			{
				text: {
					zh_CN: 'PullRefresh 下拉刷新',
					en_US: 'PullRefresh',
				},
				doc: 'pull-refresh',
			},
			{
				text: {
					zh_CN: 'Chip 标签',
					en_US: 'Chip',
				},
				doc: 'chip',
			},
			{
				text: {
					zh_CN: 'Badge 徽标',
					en_US: 'Badge',
				},
				doc: 'badge',
			},
      {
        text: {
          zh_CN: 'Rate 评分',
          en_US: 'Rate',
        },
        doc: 'rate',
      },
			{
				text: {
					zh_CN: 'Expansion panels 拓展面板',
					en_US: 'Expansion panels',
				},
				doc: 'Expansion-panels',
			},
      {
        text: {
          zh_CN: 'Tabs 选项卡',
          en_US: 'Tabs',
        },
        doc: 'tabs',
      },
      {
        text: {
          zh_CN: 'List 无限滚动列表',
          en_US: 'List',
        },
        doc: 'list',
      },
      {
        text: {
          zh_CN: 'Sticky 粘性布局',
          en_US: 'Sticky',
        },
        doc: 'sticky',
      },
      {
        text: {
          zh_CN: 'Menu 菜单',
          en_US: 'Menu',
        },
        doc: 'menu',
      },
      {
        text: {
          zh_CN: 'Lazy 懒加载',
          en_US: 'Lazy',
        },
        doc: 'lazy',
      },
      {
        text: {
          zh_CN: 'Dialog 对话框',
          en_US: 'Dialog',
        },
        doc: 'dialog',
      },
      {
        text: {
          zh_CN: 'Image 图片',
          en_US: 'Image',
        },
        doc: 'image',
      },
      {
        text: {
          zh_CN: 'Icon 图标',
          en_US: 'Icon',
        },
<<<<<<< HEAD
        doc: 'icon'
      },
      {
        text: {
          zh_CN: 'Rate 评分',
          en_US: 'Rate',
        },
        doc: 'rate'
=======
        doc: 'icon',
>>>>>>> dffc1ddb
      },
		],
		language: 'zh_CN',
	},
	mobile: {
		title: 'Varlet 组件库示例',
		description: 'Varlet 组件库示例',
		logo: 'https://cn.vuejs.org/images/logo.png',
	},
}<|MERGE_RESOLUTION|>--- conflicted
+++ resolved
@@ -157,7 +157,6 @@
           zh_CN: 'Icon 图标',
           en_US: 'Icon',
         },
-<<<<<<< HEAD
         doc: 'icon'
       },
       {
@@ -166,9 +165,6 @@
           en_US: 'Rate',
         },
         doc: 'rate'
-=======
-        doc: 'icon',
->>>>>>> dffc1ddb
       },
 		],
 		language: 'zh_CN',
