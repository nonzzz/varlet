const menu = [
	{
		text: {
			zh_CN: '开发指南',
			en_US: 'Essentials',
		},
		isTitle: true,
	},
	{
		text: {
			zh_CN: '快速上手',
			en_US: 'Quickstart',
		},
		doc: 'quickstart',
	},
	{
		text: {
			zh_CN: '基础组件',
			en_US: 'Basic Components',
		},
		isTitle: true,
	},
	{
		text: {
			zh_CN: 'Button 按钮',
			en_US: 'Button',
		},
		doc: 'button',
	},
	{
		text: {
			zh_CN: '水波指令',
			en_US: 'Ripple',
		},
		doc: 'ripple',
	},
	{
		text: {
			zh_CN: '骨架屏',
			en_US: 'Skeleton',
		},
		doc: 'skeleton',
	},
]

module.exports = {
	namespace: 'varlet',
<<<<<<< HEAD
  host: 'localhost',
  port: 8080,
=======
	// host: '192.168.1.181',
	host: '0.0.0.0',
	port: 8080,
>>>>>>> d93e4812
	pc: {
		title: 'Varlet 组件库示例',
		description: 'Varlet 组件库示例',
		logo: 'https://cn.vuejs.org/images/logo.png',
		header: {
			logo: 'https://cn.vuejs.org/images/logo.png',
			search: {
				zh_CN: '搜索文档...',
				en_US: 'Search...',
			},
			i18nButton: {
				zh_CN: 'En',
				en_US: '中文',
			},
		},
		menu: [
			{
				text: {
					zh_CN: '水波指令',
					en_US: 'Ripple',
				},
				doc: 'ripple',
			},
			{
				text: {
					zh_CN: '骨架屏',
					en_US: 'Skeleton',
				},
				doc: 'skeleton',
			},
			{
				text: {
					zh_CN: '加载',
					en_US: 'Loading',
				},
				doc: 'loading',
			},
		],
		language: 'zh_CN',
	},
	mobile: {
		title: 'Varlet 组件库示例',
		description: 'Varlet 组件库示例',
		logo: 'https://cn.vuejs.org/images/logo.png',
	},
}<|MERGE_RESOLUTION|>--- conflicted
+++ resolved
@@ -45,14 +45,8 @@
 
 module.exports = {
 	namespace: 'varlet',
-<<<<<<< HEAD
   host: 'localhost',
   port: 8080,
-=======
-	// host: '192.168.1.181',
-	host: '0.0.0.0',
-	port: 8080,
->>>>>>> d93e4812
 	pc: {
 		title: 'Varlet 组件库示例',
 		description: 'Varlet 组件库示例',
