module.exports = {
	namespace: 'var',
	title: 'varlet',
	host: '0.0.0.0',
	port: 8080,
	pc: {
		title: 'Varlet 组件库示例',
		description: 'Varlet 组件库示例',
		logo: 'https://cn.vuejs.org/images/logo.png',
		header: {
			logo: 'https://cn.vuejs.org/images/logo.png',
			search: {
				zh_CN: '搜索文档...',
				en_US: 'Search...',
			},
			i18nButton: {
				zh_CN: 'En',
				en_US: '中文',
			},
		},
		menu: [
			{
				text: {
					zh_CN: 'Ripple 水波指令',
					en_US: 'Ripple',
				},
				doc: 'ripple',
			},
			{
				text: {
					zh_CN: 'Skeleton 骨架屏',
					en_US: 'Skeleton',
				},
				doc: 'skeleton',
			},
			{
				text: {
					zh_CN: 'Loading 加载',
					en_US: 'Loading',
				},
				doc: 'loading',
			},
			{
				text: {
					zh_CN: 'Button 按钮',
					en_US: 'Button',
				},
				doc: 'button',
			},
			{
				text: {
					zh_CN: 'Popup 弹出层',
					en_US: 'Popup',
				},
				doc: 'popup',
			},
			{
				text: {
					zh_CN: 'Snackbar 消息条',
					en_US: 'Snackbar',
				},
				doc: 'snackbar',
			},
			{
				text: {
					zh_CN: 'Progress 进度条',
					en_US: 'Progress',
				},
				doc: 'progress',
			},
			{
				text: {
					zh_CN: 'PullRefresh 下拉刷新',
					en_US: 'PullRefresh',
				},
				doc: 'pull-refresh',
			},
			{
				text: {
					zh_CN: 'Chip 标签',
					en_US: 'Chip',
				},
				doc: 'chip',
			},
			{
				text: {
					zh_CN: 'Badge 徽标',
					en_US: 'Badge',
				},
				doc: 'badge',
			},
			{
				text: {
					zh_CN: 'Expansion panels 拓展面板',
					en_US: 'Expansion panels',
				},
				doc: 'Expansion-panels',
			},
      {
        text: {
<<<<<<< HEAD
          zh_CN: 'Tabs 选项卡',
          en_US: 'Tabs',
        },
        doc: 'tabs',
      },
      {
        text: {
          zh_CN: 'List 无限滚动列表',
          en_US: 'List',
        },
        doc: 'list',
      },
      {
        text: {
          zh_CN: 'Sticky 粘性布局',
          en_US: 'Sticky',
        },
        doc: 'sticky',
      },
      {
        text: {
          zh_CN: 'Menu 菜单',
          en_US: 'Menu',
        },
        doc: 'menu',
      },
      {
        text: {
          zh_CN: 'Lazy 懒加载',
          en_US: 'Lazy',
        },
        doc: 'lazy',
      },
      {
        text: {
          zh_CN: 'Dialog 对话框',
          en_US: 'Dialog',
        },
        doc: 'dialog',
      },
      {
        text: {
          zh_CN: 'Image 图片',
          en_US: 'Image',
        },
        doc: 'image',
      },
      {
        text: {
          zh_CN: 'Icon 图标',
          en_US: 'Icon',
        },
        doc: 'icon',
=======
          zh_CN: 'Rate 评分',
          en_US: 'Rate',
        },
        doc: 'rate',
>>>>>>> bdcccc2a
      },
		],
		language: 'zh_CN',
	},
	mobile: {
		title: 'Varlet 组件库示例',
		description: 'Varlet 组件库示例',
		logo: 'https://cn.vuejs.org/images/logo.png',
	},
}<|MERGE_RESOLUTION|>--- conflicted
+++ resolved
@@ -98,7 +98,6 @@
 			},
       {
         text: {
-<<<<<<< HEAD
           zh_CN: 'Tabs 选项卡',
           en_US: 'Tabs',
         },
@@ -151,13 +150,14 @@
           zh_CN: 'Icon 图标',
           en_US: 'Icon',
         },
-        doc: 'icon',
-=======
+        doc: 'icon'
+      },
+      {
+        text: {
           zh_CN: 'Rate 评分',
           en_US: 'Rate',
         },
-        doc: 'rate',
->>>>>>> bdcccc2a
+        doc: 'rate'
       },
 		],
 		language: 'zh_CN',
