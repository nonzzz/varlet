# Change Log

All notable changes to this project will be documented in this file.
See [Conventional Commits](https://conventionalcommits.org) for commit guidelines.

<<<<<<< HEAD
=======
# [1.12.0](https://github.com/haoziqaq/varlet/compare/v1.11.0...v1.12.0) (2021-07-29)


### Bug Fixes

* **cli/lint:** fix the bug of cannot get warning message ([ba849b3](https://github.com/haoziqaq/varlet/commit/ba849b3152924716d2ea20c38c769607a28e48ee))
* **cli/site:** fix build site fail ([fffbb41](https://github.com/haoziqaq/varlet/commit/fffbb416a9bd5f3812e8529c07ae177e3d3b6e63))


### Features

* **cli:** add babel-presets ([1c5825d](https://github.com/haoziqaq/varlet/commit/1c5825d907115b4c1b017c6fb1747cef7f72d29d))
* **cli:** support jsx tsx ([8d8c946](https://github.com/haoziqaq/varlet/commit/8d8c9466c80cac7820f9268ac7b257c9870e13be))
* **cli:** support jsx tsx ([132fade](https://github.com/haoziqaq/varlet/commit/132fade5a12de1b8c71263ee72aec364564f0f35))
* **cli/site:** support hmr ([5ff00d6](https://github.com/haoziqaq/varlet/commit/5ff00d61ec0d1a332557c87142d5afb04f4a6fdb))





>>>>>>> c53d2c8c
## [1.11.1](https://github.com/haoziqaq/varlet/compare/v1.11.0...v1.11.1) (2021-07-29)

**Note:** Version bump only for package @varlet/cli





# [1.11.0](https://github.com/haoziqaq/varlet/compare/v1.10.0...v1.11.0) (2021-07-28)

**Note:** Version bump only for package @varlet/cli





# [1.10.0](https://github.com/haoziqaq/varlet/compare/v1.9.7...v1.10.0) (2021-07-22)

**Note:** Version bump only for package @varlet/cli





## [1.9.7](https://github.com/haoziqaq/varlet/compare/v1.9.6...v1.9.7) (2021-07-21)

**Note:** Version bump only for package @varlet/cli





## [1.9.6](https://github.com/haoziqaq/varlet/compare/v1.9.5...v1.9.6) (2021-07-20)

**Note:** Version bump only for package @varlet/cli





## [1.9.5](https://github.com/haoziqaq/varlet/compare/v1.9.4...v1.9.5) (2021-07-19)


### Bug Fixes

* **cli:** fix build error ([27f1947](https://github.com/haoziqaq/varlet/commit/27f19477986c5979784953a2f3ef3c5e7f4fd0f1))
* **cli:** modify the logic of create route ([d60158a](https://github.com/haoziqaq/varlet/commit/d60158ac5b7ddc13eb9c41f1a8f27bb6f5c26d8f))
* modify the logic of create routes ([8c00955](https://github.com/haoziqaq/varlet/commit/8c0095573909db9cd406f8554466f153f39e98b7))
* remove unnecessary code ([578b842](https://github.com/haoziqaq/varlet/commit/578b842d7cdf8e1b71cf54fc3242e1bfb0d34e3d))
* **cli:** add ./src ([0f46b0a](https://github.com/haoziqaq/varlet/commit/0f46b0a908d072ca5939bd3c21b74344a9543c65))
* **cli:** fix eslint pattern ([ae93da1](https://github.com/haoziqaq/varlet/commit/ae93da12af4853bcb42e746d0d89f7fddc7be792))


### Reverts

* revert the commit of modify routes ([d26c420](https://github.com/haoziqaq/varlet/commit/d26c4200c8a81af81ce74afc62d430d02923d603))





## [1.9.4](https://github.com/haoziqaq/varlet/compare/v1.9.2...v1.9.4) (2021-07-17)


### Bug Fixes

* **cli:** fix gen style error ([4f7dade](https://github.com/haoziqaq/varlet/commit/4f7dade4c9c18997a8151273aa8ac006cabb31c7))





## [1.9.2](https://github.com/haoziqaq/varlet/compare/v1.9.0...v1.9.2) (2021-07-17)

**Note:** Version bump only for package @varlet/cli





# [1.9.0](https://github.com/haoziqaq/varlet/compare/v1.8.0...v1.9.0) (2021-07-17)


### Bug Fixes

* adjust the execution position of the remove function ([7fc61de](https://github.com/haoziqaq/varlet/commit/7fc61deb9eca3bf30a4ecf1d37f531d2c1b154e8))
* enhance type import ([ae000e5](https://github.com/haoziqaq/varlet/commit/ae000e5755fe3e7618c96a46fa5f3cde89dcb86f))





# [1.8.0](https://github.com/haoziqaq/varlet/compare/v1.7.1...v1.8.0) (2021-07-02)


### Bug Fixes

* 更新类型引入 ([b1636f3](https://github.com/haoziqaq/varlet/commit/b1636f3b94fd5461a4c3f150fbc39a3de0842b0d))





## [1.7.1](https://github.com/haoziqaq/varlet/compare/v1.7.0...v1.7.1) (2021-06-19)

**Note:** Version bump only for package @varlet/cli





# [1.7.0](https://github.com/haoziqaq/varlet/compare/v1.6.0...v1.7.0) (2021-06-14)


### Bug Fixes

* fix import path and progress style ([81d1651](https://github.com/haoziqaq/varlet/commit/81d1651ca2a036174c29e98d2aedeb963d17c31d))
* **cli/site:** add hover for lang button ([5ce2822](https://github.com/haoziqaq/varlet/commit/5ce2822d8e1c8c8bd0981cb55d534387e51f6403))


### Features

* **site:** add progress bar ([e4590ec](https://github.com/haoziqaq/varlet/commit/e4590ecee5043da051593672bc23073de77b414a))
* **site:** add switch language for mobile ([60aff96](https://github.com/haoziqaq/varlet/commit/60aff9631a85633fb523b12757d36a2bf986adbd))


### Performance Improvements

* optimize progress bar ([0b349db](https://github.com/haoziqaq/varlet/commit/0b349dbfd02c20599a106dce2e0bcef7153cc1cd))





# [1.5.0](https://github.com/haoziqaq/varlet/compare/v1.4.9...v1.5.0) (2021-06-02)

**Note:** Version bump only for package @varlet/cli





## [1.4.9](https://github.com/haoziqaq/varlet/compare/v1.4.8...v1.4.9) (2021-05-31)

**Note:** Version bump only for package @varlet/cli





## [1.4.8](https://github.com/haoziqaq/varlet/compare/v1.4.7...v1.4.8) (2021-05-31)

**Note:** Version bump only for package @varlet/cli





## [1.4.7](https://github.com/haoziqaq/varlet/compare/v1.4.6...v1.4.7) (2021-05-31)


### Bug Fixes

* **cle/site/pc:**  Make the left menu ([2585504](https://github.com/haoziqaq/varlet/commit/258550493deffc79f32bd2a60c88e7055596c6ff))
* **cli/config:**  repair header configuration ([a91cd25](https://github.com/haoziqaq/varlet/commit/a91cd258aed834b161f5e789b627d6cfd3595a94))
* **cli/config/dev:**  Fixed the title ([fe54e48](https://github.com/haoziqaq/varlet/commit/fe54e486478247864ae8edf7507e6c2337d11512))
* **cli/site/pc:**  remove unused import ([260358b](https://github.com/haoziqaq/varlet/commit/260358bc8d3c4d3bf5128eaf509d813c39bc6a19))
* **cli/site/pc:**  remove unused import ([c61eb4c](https://github.com/haoziqaq/varlet/commit/c61eb4cc7f6d71f1dabc1ff85be4596a199ea5b0))
* **cli/site/pc:**  repair where the var-cell ([dbb63f8](https://github.com/haoziqaq/varlet/commit/dbb63f84ece63e7f3a48a7c89bf0a8170822caa4))
* **cli/site/pc:**  repair where the var-cell ([bf91f0e](https://github.com/haoziqaq/varlet/commit/bf91f0e3f256dfc5f282f4f6eca9ad2fc95630ad))
* **cli/site/pc:** add browser title toggle both ([28c9745](https://github.com/haoziqaq/varlet/commit/28c97453752b96618ca8289cb4af5c4ceba0b25c))
* **cli/site/pc:** remove unused import reactive ([07fdd24](https://github.com/haoziqaq/varlet/commit/07fdd241adf3c5cf1e8c532d7151aae01986c1dc))
* **cli/site/pc:** remove unused import reactive ([14e1fa8](https://github.com/haoziqaq/varlet/commit/14e1fa89904ba8082eda8198e2b1b8843ff36311))
* **varlet.default.config:**  Now ([fea3daa](https://github.com/haoziqaq/varlet/commit/fea3daa6fc5610a0a567668549d8c92a36c6300d))





## [1.4.6](https://github.com/haoziqaq/varlet/compare/v1.4.5...v1.4.6) (2021-05-25)

**Note:** Version bump only for package @varlet/cli





## [1.4.5](https://github.com/haoziqaq/varlet/compare/v1.4.4...v1.4.5) (2021-05-21)

**Note:** Version bump only for package @varlet/cli





## [1.4.4](https://github.com/haoziqaq/varlet/compare/v1.4.3...v1.4.4) (2021-05-21)

**Note:** Version bump only for package @varlet/cli





## [1.4.3](https://github.com/haoziqaq/varlet/compare/v1.4.2...v1.4.3) (2021-05-20)

**Note:** Version bump only for package @varlet/cli





## [1.4.2](https://github.com/haoziqaq/varlet/compare/v1.4.1...v1.4.2) (2021-05-20)

**Note:** Version bump only for package @varlet/cli





## [1.4.1](https://github.com/haoziqaq/varlet/compare/v1.4.0...v1.4.1) (2021-05-19)

**Note:** Version bump only for package @varlet/cli





# [1.4.0](https://github.com/haoziqaq/varlet/compare/v1.3.5...v1.4.0) (2021-05-19)

**Note:** Version bump only for package @varlet/cli





## [1.3.5](https://github.com/haoziqaq/varlet/compare/v1.3.4...v1.3.5) (2021-05-14)

**Note:** Version bump only for package @varlet/cli





## [1.3.4](https://github.com/haoziqaq/varlet/compare/v1.3.3...v1.3.4) (2021-05-13)

**Note:** Version bump only for package @varlet/cli





## [1.3.3](https://github.com/haoziqaq/varlet/compare/v1.3.2...v1.3.3) (2021-05-11)


### Bug Fixes

* **ui/picker:** 修复picker onChange事件在组件初始化结束后 选择当前选项也会触发一次事件 ([3f6458d](https://github.com/haoziqaq/varlet/commit/3f6458da70ffcce581a4440b350b2fed1764d8b6))





## [1.3.2](https://github.com/haoziqaq/varlet/compare/v1.3.1...v1.3.2) (2021-05-10)

**Note:** Version bump only for package @varlet/cli





## [1.3.1](https://github.com/haoziqaq/varlet/compare/v1.3.0...v1.3.1) (2021-05-08)

**Note:** Version bump only for package @varlet/cli





# [1.3.0](https://github.com/haoziqaq/varlet/compare/v1.2.3...v1.3.0) (2021-05-08)

**Note:** Version bump only for package @varlet/cli





## [1.2.3](https://github.com/haoziqaq/varlet/compare/v1.2.2...v1.2.3) (2021-05-07)

**Note:** Version bump only for package @varlet/cli





## [1.2.2](https://github.com/haoziqaq/varlet/compare/v1.2.1...v1.2.2) (2021-05-06)

**Note:** Version bump only for package @varlet/cli





## [1.2.1](https://github.com/haoziqaq/varlet/compare/v1.2.0...v1.2.1) (2021-04-29)


### Bug Fixes

* **ui/input select:** 修复了input select的label居中问题 完成layout skeleton的单元测试 ([b9502f9](https://github.com/haoziqaq/varlet/commit/b9502f9052594398c12397798070589a86e5d879))





# [1.2.0](https://github.com/haoziqaq/varlet/compare/v1.1.0...v1.2.0) (2021-04-26)


### Bug Fixes

* **cli/site:** 添加禁止站点强缓存meta标签 ([761b991](https://github.com/haoziqaq/varlet/commit/761b991dd4b95ee8a3ed543e9b41a1294e1bd944))





# [1.1.0](https://github.com/haoziqaq/varlet/compare/v1.0.1...v1.1.0) (2021-04-26)


### Bug Fixes

* **ui/progress:** 优化progress文档, 重命名props show-active -> label, show-track -> track ([7d82141](https://github.com/haoziqaq/varlet/commit/7d82141aef288e03b580b6ffabc0844f8f889ba3))





## [1.0.1](https://github.com/haoziqaq/varlet/compare/v1.0.0...v1.0.1) (2021-04-24)

**Note:** Version bump only for package @varlet/cli





# [1.0.0](https://github.com/haoziqaq/varlet/compare/v0.13.3...v1.0.0) (2021-04-21)

**Note:** Version bump only for package @varlet/cli





## [0.13.3](https://github.com/haoziqaq/varlet/compare/v0.13.2...v0.13.3) (2021-04-20)


### Bug Fixes

* **cli/site:** 修改mobile全局字体颜色 ([3155bf6](https://github.com/haoziqaq/varlet/commit/3155bf65b86dfb5ca0244eb9b2b57fa75870c69e))





## [0.13.2](https://github.com/haoziqaq/varlet/compare/v0.13.1...v0.13.2) (2021-04-19)

**Note:** Version bump only for package @varlet/cli





## [0.13.1](https://github.com/haoziqaq/varlet/compare/v0.13.0...v0.13.1) (2021-04-19)


### Bug Fixes

* **site:** change logo and back url of mobile ([2709c6c](https://github.com/haoziqaq/varlet/commit/2709c6ca8d084e0360d9014bcadecb074ae2b453))
* **site:** fix the bug of mouseenter trigger ([d2e4b6d](https://github.com/haoziqaq/varlet/commit/d2e4b6d5a98f04986a05296a0c272d2e6706de8d))





# [0.13.0](https://github.com/haoziqaq/varlet/compare/v0.12.2...v0.13.0) (2021-04-17)


### Bug Fixes

* fix wrong z-index of snackbar and prevent touchmove event of pull-refresh example ([3be0b22](https://github.com/haoziqaq/varlet/commit/3be0b226291d87bba5b660d4e9ea6e2b5f3c3ca9))


### Features

* **cli/site:** 修改手机样式 自适应高度 ([37029e2](https://github.com/haoziqaq/varlet/commit/37029e2a76fbf6a2995fc4e634c81defe0633fc3))
* **cli/site markdown-loader/:** 修改文档整体风格 ([288a1f8](https://github.com/haoziqaq/varlet/commit/288a1f8e5a6e81e21accd1b2f18082ac2ee4b74e))





## [0.12.2](https://github.com/haoziqaq/varlet/compare/v0.12.1...v0.12.2) (2021-04-14)

**Note:** Version bump only for package @varlet/cli





## [0.12.1](https://github.com/haoziqaq/varlet/compare/v0.12.0...v0.12.1) (2021-04-14)

**Note:** Version bump only for package @varlet/cli





# [0.12.0](https://github.com/haoziqaq/varlet/compare/v0.11.4...v0.12.0) (2021-04-14)

**Note:** Version bump only for package @varlet/cli





## [0.11.4](https://github.com/haoziqaq/varlet/compare/v0.11.3...v0.11.4) (2021-04-11)

**Note:** Version bump only for package @varlet/cli





## [0.11.3](https://github.com/haoziqaq/varlet/compare/v0.11.2...v0.11.3) (2021-04-09)

**Note:** Version bump only for package @varlet/cli





## [0.11.2](https://github.com/haoziqaq/varlet/compare/v0.11.1...v0.11.2) (2021-04-08)

**Note:** Version bump only for package @varlet/cli





## [0.11.1](https://github.com/haoziqaq/varlet/compare/v0.11.0...v0.11.1) (2021-04-08)

**Note:** Version bump only for package @varlet/cli





# [0.11.0](https://github.com/haoziqaq/varlet/compare/v0.10.7...v0.11.0) (2021-04-07)


### Features

* **site:** add Baidu statistics ([db2879b](https://github.com/haoziqaq/varlet/commit/db2879b4ee92fafec54e0e5e3d1dca3a78de4b20))





## [0.10.7](https://github.com/haoziqaq/varlet/compare/v0.10.6...v0.10.7) (2021-04-07)


### Bug Fixes

* **cli/compiler:** 编译时创建less.js cover babel-import-plugin ([3b75185](https://github.com/haoziqaq/varlet/commit/3b75185a6e3b25d27da7b95f0778cf70c12268f7))





## [0.10.6](https://github.com/haoziqaq/varlet/compare/v0.10.5...v0.10.6) (2021-04-07)

**Note:** Version bump only for package @varlet/cli





## [0.10.5](https://github.com/haoziqaq/varlet/compare/v0.10.4...v0.10.5) (2021-04-07)

**Note:** Version bump only for package @varlet/cli





## [0.10.4](https://github.com/haoziqaq/varlet/compare/v0.10.3...v0.10.4) (2021-04-07)

**Note:** Version bump only for package @varlet/cli





## [0.10.3](https://github.com/haoziqaq/varlet/compare/v0.10.2...v0.10.3) (2021-04-07)


### Bug Fixes

* **ui/*:** 解决组件依赖css优先级问题 优化所有组件文档排版 ([3791438](https://github.com/haoziqaq/varlet/commit/3791438b9d77e381488047a0a4d74f67f4526c59))





## [0.10.2](https://github.com/haoziqaq/varlet/compare/v0.10.1...v0.10.2) (2021-04-06)

**Note:** Version bump only for package @varlet/cli





## [0.10.1](https://github.com/haoziqaq/varlet/compare/v0.10.0...v0.10.1) (2021-04-06)

**Note:** Version bump only for package @varlet/cli





# [0.10.0](https://github.com/haoziqaq/varlet/compare/v0.9.6...v0.10.0) (2021-04-06)


### Features

* **varlet-ui:** write rate to form ([4a64a7e](https://github.com/haoziqaq/varlet/commit/4a64a7e93f9ecf58f470c2a1bccb34cec06da189))





## [0.9.6](https://github.com/haoziqaq/varlet/compare/v0.9.5...v0.9.6) (2021-04-06)


### Bug Fixes

* **ui/types:** 修改函数式组件类型声明 ([0309fdc](https://github.com/haoziqaq/varlet/commit/0309fdc180e43bdd8788214ffff68637b7450faa))





## [0.9.5](https://github.com/haoziqaq/varlet/compare/v0.9.4...v0.9.5) (2021-04-06)

**Note:** Version bump only for package @varlet/cli





## [0.9.4](https://github.com/haoziqaq/varlet/compare/v0.9.3...v0.9.4) (2021-04-06)

**Note:** Version bump only for package @varlet/cli





## [0.9.3](https://github.com/haoziqaq/varlet/compare/v0.9.2...v0.9.3) (2021-04-06)

**Note:** Version bump only for package @varlet/cli





## [0.9.2](https://github.com/haoziqaq/varlet/compare/v0.9.1...v0.9.2) (2021-04-06)


### Bug Fixes

* **ui/*:** 所有组件阻止ios默认的点击高亮 ([78cce5f](https://github.com/haoziqaq/varlet/commit/78cce5f93ff4a039272e8c825b0ed78f324b6fe7))





## [0.9.1](https://github.com/haoziqaq/varlet/compare/v0.9.0...v0.9.1) (2021-04-06)


### Bug Fixes

* **cli/site:** 修改生成umd文件名和库的全局变量名称 ([ac39eb0](https://github.com/haoziqaq/varlet/commit/ac39eb0bdee2e3767ec928a119af5f284d7e7649))





# [0.9.0](https://github.com/haoziqaq/varlet/compare/v0.8.0...v0.9.0) (2021-04-06)


### Bug Fixes

* **cli:** 优化compileRoutes正则 ([b9223c2](https://github.com/haoziqaq/varlet/commit/b9223c2e63c4f767b319b24c159a4a949a8a4204))
* **cli:** 优化compileRoutes的正则匹配 ([2a500dc](https://github.com/haoziqaq/varlet/commit/2a500dce3e22f5c725b9660c8ec01180717fc363))
* **cli:** 优化site routes ([8f11570](https://github.com/haoziqaq/varlet/commit/8f1157057a73fe4dbbcd4b818da3d8c661c7a293))
* **cli:** 修改了文档站点的样式 ([ac28f9f](https://github.com/haoziqaq/varlet/commit/ac28f9ff6094ee198bca3b2f1d46bc9548de378e))
* **cli:** 合并代码 ([9c0a3d5](https://github.com/haoziqaq/varlet/commit/9c0a3d50732399b8c0ed0363c8c52fb30c1784de))
* **cli,ui:** icon 文档和重构 ([84fac70](https://github.com/haoziqaq/varlet/commit/84fac70fc627c9e15620000cf34fac69ce6da628))
* **cli,ui:** 修改pc站点布局, 修改menu left获取问题 ([87d6041](https://github.com/haoziqaq/varlet/commit/87d6041aba6e579973da67a2d63c144b4d4aa95d))
* **cli,ui:** 完成组件库 pc文档 mobile文档的i18n设计 ([cbcd297](https://github.com/haoziqaq/varlet/commit/cbcd2978731f3b7f8850da702beb744fe8e77831))
* **cli/site:** 优化路由联动 ([d7bbef3](https://github.com/haoziqaq/varlet/commit/d7bbef370d2feb1c6298eb29b942dbbe241f7dbe))
* **cli/site:** 修复语言不同步的问题 ([3271d06](https://github.com/haoziqaq/varlet/commit/3271d06e37faa73e98a68b5986433d27d8be591f))
* **cli/site:** 修改手机缩放比例 ([777a38c](https://github.com/haoziqaq/varlet/commit/777a38c46268cf5f394d467eddb149faddc63997))
* **site:** return to the previous step and display the left active menu in the visual box ([5ed5313](https://github.com/haoziqaq/varlet/commit/5ed53133de4763dbf360d192324d35674a4e5c52))
* **site:** solve the problem of incorrect display of mobile phone ([2a549e8](https://github.com/haoziqaq/varlet/commit/2a549e8eb134e94cc9196908d59b488b059ac70e))
* **ui:** merge code ([6565c0b](https://github.com/haoziqaq/varlet/commit/6565c0b94a04ddbe1f33334504634a6153954f58))
* **ui:** 增加parse时间格式的工具函数 ([5851cbb](https://github.com/haoziqaq/varlet/commit/5851cbb02e9ff8455f07db42a0f47b61110f2fa4))
* **ui:** 重构dialog 完善文档 ([0ba2eb1](https://github.com/haoziqaq/varlet/commit/0ba2eb11081babfc4d48539b6661de3610c1fe77))
* **ui:** 重构menu 重写menu example ([edacc76](https://github.com/haoziqaq/varlet/commit/edacc762427eaf1c77614209f636f18bde5b33b8))
* **ui/popup:** 重写example ([dd4efa8](https://github.com/haoziqaq/varlet/commit/dd4efa8cfdca28e2ac39a82ad02d2123b34a2518))
* **ui/skeleton,button,ripple:** 完成skeleton button ripple的文档编写 ([846ffe9](https://github.com/haoziqaq/varlet/commit/846ffe990b8c755d033843bea3c30ccb8da7e491))
* **varlet-ui:** error report in modification ([f8b9020](https://github.com/haoziqaq/varlet/commit/f8b90205837ea059df2f626f4fe9fe2c25e994a7))
* **varlet-ui:** modify phone size ([9e92861](https://github.com/haoziqaq/varlet/commit/9e92861d4fbfd562edbdaf67dd14154e6092b01e))


### Features

* countdown ([f3fd177](https://github.com/haoziqaq/varlet/commit/f3fd17770fe367cdfeb41023928f90dc27a3983d))
* steps ([4a70c31](https://github.com/haoziqaq/varlet/commit/4a70c31c694ee5c2365b5038df72ca5831ca31df))


### Reverts

* press wrong ([bfe9ee8](https://github.com/haoziqaq/varlet/commit/bfe9ee8ae7d618c7baec0ddf2c120c6b8e2eae93))





# [0.8.0](https://github.com/haoziqaq/varlet/compare/v0.7.0...v0.8.0) (2021-02-26)


### Bug Fixes

* **all package.json:** 修订版本 ([c6fc097](https://github.com/haoziqaq/varlet/commit/c6fc09740cda2fb121485e41d01caab082633e2e))
* **cli:** webpack4.x -> 5.x ([967b63a](https://github.com/haoziqaq/varlet/commit/967b63a7294058e91dabe0eb27e132c0a3a33baf))
* **cli:** 修复windows template highlight 编译异常 ([babb72d](https://github.com/haoziqaq/varlet/commit/babb72d8169d8918bdd09c289227a60b3659f415))
* **cli:** 增加模版高亮 默认值描述 ([847ae41](https://github.com/haoziqaq/varlet/commit/847ae4173634cac959783d4d27c4d4a3b4a6908b))
* **cli ui/tabs ui/tab:** cli修订依赖版本 tabs tab通信完成 切换效果完成 ([44c9495](https://github.com/haoziqaq/varlet/commit/44c9495469b99d49343f0a20ecf30d406d76e844))
* **cli,ui:** 支持组件库,文档i18n ([b76e664](https://github.com/haoziqaq/varlet/commit/b76e66474ae48fffe0722650c4d03499b127aab5))
* **merge:** merge ([af975e7](https://github.com/haoziqaq/varlet/commit/af975e772c1d85ce4b220e1911934f37bf709d41))
* **root:** 移除了ui/coverage,hightlight的版本控制 ([0c5893d](https://github.com/haoziqaq/varlet/commit/0c5893d9f04fe35e105167a31540c9d1408ec596))
* **ui:** 增加单元测试命令 测试覆盖率统计 ide高亮支持 优化cli代码可读性 ([91882c6](https://github.com/haoziqaq/varlet/commit/91882c65349b83140598612fef650330bbf57d56))
* **ui/icon:** 增加复制icon功能 ([5282655](https://github.com/haoziqaq/varlet/commit/52826554b46d7121a1209a471be9e6242c8c1167))
* **ui/uploader:** uploader原型完成 ([0299500](https://github.com/haoziqaq/varlet/commit/02995005b83b93ee18bd5b4d3bbd2921f783ea61))
* modify some style ([ee7be71](https://github.com/haoziqaq/varlet/commit/ee7be710ad1ff0b3d8b9fe349726b5c271e2d21d))
* modify style ([72d28b3](https://github.com/haoziqaq/varlet/commit/72d28b35ecbd1b8bfa2d1a2406e566e1b346d1ea))
* modify ts to js of example ([d6d269f](https://github.com/haoziqaq/varlet/commit/d6d269f4d159c3cb6bea7605424ab8baf52db6a5))
* **ui:** ui/input,checkbox,checkbox-group,radio,radio-group原型完成 优化父子组件通信 ([3af4a62](https://github.com/haoziqaq/varlet/commit/3af4a6205b8a4c1a2f77decdfe4382f0fc9dc24d))
* **ui/icon:** icon name支持图片地址 ([a5bcb49](https://github.com/haoziqaq/varlet/commit/a5bcb49d51c7acebf2fe4f515215cc1376fc66f4))
* **ui/icon ui/image ui/lazy:** 增加lazy的处理状态 icon原型完成 增加image的load error监听 ([661b111](https://github.com/haoziqaq/varlet/commit/661b111d75061d434d480256b6977908a6dc8ca2))
* **ui/tabs ui/tab:** tabs tab原型完成 ([01d6330](https://github.com/haoziqaq/varlet/commit/01d633031a56f4d593a85613a680ed244f49fb2c))
* add url-loader and build icons ([c4c219a](https://github.com/haoziqaq/varlet/commit/c4c219a246722cde4d4f60f58b45b223977eba1f))
* modify componentName ([206a3c0](https://github.com/haoziqaq/varlet/commit/206a3c04938cd3f21c7f495989e9c8bb7aa118b0))


### Features

* **expansion-panels:** add example ([8ef77ac](https://github.com/haoziqaq/varlet/commit/8ef77ac9d687bb46a897deca6e497660e75538f4))
* pullRefresh ([8669e0b](https://github.com/haoziqaq/varlet/commit/8669e0bf76395db657d50acf059fba39faac4e4b))


### Performance Improvements

* **cli:** 优化compiler编译速度 ([20df4e1](https://github.com/haoziqaq/varlet/commit/20df4e18819cc43010cbb3223b980dc140eb5585))





# [0.7.0](https://github.com/haoziqaq/varlet/compare/v0.5.13...v0.7.0) (2020-12-25)


### Bug Fixes

* **cli:** 修改.vue文件编译逻辑 ([5e2e64a](https://github.com/haoziqaq/varlet/commit/5e2e64a48acdcf81ba446acc668ebbb32d519ce9))
* **cli:** 重构部分代码 ([e4840dc](https://github.com/haoziqaq/varlet/commit/e4840dc59c5087a007d819a0f8db9db795f234a9))
* **cli/compiler:** 修复cjs编译bug 增加编译不同模块标准库css,less入口文件 ([226bc04](https://github.com/haoziqaq/varlet/commit/226bc0426f217e834512990edf78077f92fbed78))
* **commands:** modify indexTemplate of create ([48a0687](https://github.com/haoziqaq/varlet/commit/48a068701253ceeaca11937a24251c5f5712d435))
* **icons:** 子包@varlet/icons完成 svg待选 ([76c8cbd](https://github.com/haoziqaq/varlet/commit/76c8cbd9ff7494e442e6a0edcaed4e9e603905da))
* **ui:** button原型制作中 已完成基本type size color基本交互 ([5d528ea](https://github.com/haoziqaq/varlet/commit/5d528ead4d3f13df3d70ee95b837cd819ef4d1e4))
* **ui:** menu组件原型完成 重构button popup dialog skeleton的props ([09a57b1](https://github.com/haoziqaq/varlet/commit/09a57b1d692eeab909ab0c1e2672d1095f2df12e))
* **ui:** merge ([0c5918f](https://github.com/haoziqaq/varlet/commit/0c5918f0d811691acf9a5549a0e00e1d198435f1))
* **ui:** popup dialog原型完成 ([4c3da72](https://github.com/haoziqaq/varlet/commit/4c3da72d776d682c4b1be1b96e445076f53012c1))
* **ui:** 增加ui全局上下文 适配teleport keep-alive 锁操作 ([d237750](https://github.com/haoziqaq/varlet/commit/d237750e8efa0ef33841239c0c2e19d745726abe))
* **ui/lazy:** lazy原型完成 ([e332fa8](https://github.com/haoziqaq/varlet/commit/e332fa86eed8f6d1598473ba19b023a19c7ed54b))
* add margin for loading text and detection componentName ([b42046e](https://github.com/haoziqaq/varlet/commit/b42046e7538d8b05b61b47085446f73c9c46a1b3))


### Features

* add progress ([170d515](https://github.com/haoziqaq/varlet/commit/170d5150aa3dd43c2d2c13ad5c43a154f91749a2))
* add touch emulater ([6836953](https://github.com/haoziqaq/varlet/commit/6836953943f38229b5b46361f30f077a00116db7))
* loading ([d93e481](https://github.com/haoziqaq/varlet/commit/d93e4812b18f8d4cb310797947416f8feeb97271))





# [0.6.0](https://github.com/haoziqaq/varlet/compare/v0.5.13...v0.6.0) (2020-12-24)


### Bug Fixes

* **cli:** 修改.vue文件编译逻辑 ([5e2e64a](https://github.com/haoziqaq/varlet/commit/5e2e64a48acdcf81ba446acc668ebbb32d519ce9))
* **cli:** 重构部分代码 ([e4840dc](https://github.com/haoziqaq/varlet/commit/e4840dc59c5087a007d819a0f8db9db795f234a9))
* **commands:** modify indexTemplate of create ([48a0687](https://github.com/haoziqaq/varlet/commit/48a068701253ceeaca11937a24251c5f5712d435))
* **ui:** button原型制作中 已完成基本type size color基本交互 ([5d528ea](https://github.com/haoziqaq/varlet/commit/5d528ead4d3f13df3d70ee95b837cd819ef4d1e4))
* **ui:** menu组件原型完成 重构button popup dialog skeleton的props ([09a57b1](https://github.com/haoziqaq/varlet/commit/09a57b1d692eeab909ab0c1e2672d1095f2df12e))
* **ui:** merge ([0c5918f](https://github.com/haoziqaq/varlet/commit/0c5918f0d811691acf9a5549a0e00e1d198435f1))
* **ui:** popup dialog原型完成 ([4c3da72](https://github.com/haoziqaq/varlet/commit/4c3da72d776d682c4b1be1b96e445076f53012c1))
* **ui:** 增加ui全局上下文 适配teleport keep-alive 锁操作 ([d237750](https://github.com/haoziqaq/varlet/commit/d237750e8efa0ef33841239c0c2e19d745726abe))
* **ui/lazy:** lazy原型完成 ([e332fa8](https://github.com/haoziqaq/varlet/commit/e332fa86eed8f6d1598473ba19b023a19c7ed54b))
* add margin for loading text and detection componentName ([b42046e](https://github.com/haoziqaq/varlet/commit/b42046e7538d8b05b61b47085446f73c9c46a1b3))


### Features

* add progress ([170d515](https://github.com/haoziqaq/varlet/commit/170d5150aa3dd43c2d2c13ad5c43a154f91749a2))
* loading ([d93e481](https://github.com/haoziqaq/varlet/commit/d93e4812b18f8d4cb310797947416f8feeb97271))





## [0.5.13](https://github.com/haoziqaq/varlet/compare/v0.5.10...v0.5.13) (2020-11-27)


### Bug Fixes

* **ui/package.json:** fix ([6bb1761](https://github.com/haoziqaq/varlet/commit/6bb1761adb7d25cd27d6ff38ffe3f483f219a4be))
* **ui/skeleton:** 修复row的迭代bug ([d1640ac](https://github.com/haoziqaq/varlet/commit/d1640ac6da277ef5023b0cfb136c5a0787d370cd))





## [0.5.10](https://github.com/haoziqaq/varlet/compare/v0.5.9...v0.5.10) (2020-11-27)


### Bug Fixes

* **cli ui:** 统一给每个包增加另一个style入口 方便babel-import-plugin解析 ([cd1ef49](https://github.com/haoziqaq/varlet/commit/cd1ef4957d9659c840d710bc423f44234d8340d2))





## [0.5.9](https://github.com/haoziqaq/varlet/compare/v0.5.8...v0.5.9) (2020-11-27)


### Bug Fixes

* **all package.json:** 修改了peer依赖 改成了依赖大于目标版本 ([294eced](https://github.com/haoziqaq/varlet/commit/294ecedce9e2f4bb85eea6556eac34e450818d05))





## [0.5.8](https://github.com/haoziqaq/varlet/compare/v0.5.7...v0.5.8) (2020-11-27)


### Bug Fixes

* **cli/site ui:** skeleton组件原型完成 文档完成 ([374100f](https://github.com/haoziqaq/varlet/commit/374100f2bcfaafd1ca0369b560e05ecde292de7d))





## [0.5.7](https://github.com/haoziqaq/varlet/compare/v0.5.6...v0.5.7) (2020-11-26)


### Bug Fixes

* **ui:** ripple指令原型完成 ([43f8665](https://github.com/haoziqaq/varlet/commit/43f8665e3254fe66b69ca542c9c5daa49a30cce4))





## [0.5.6](https://github.com/haoziqaq/varlet/compare/v0.5.5...v0.5.6) (2020-11-23)


### Bug Fixes

* **cli:** 启动生成varlet.config.js ([d8dfa5e](https://github.com/haoziqaq/varlet/commit/d8dfa5ef9ec48ab1c234db0a2b4e20baf3c8f934))





## [0.5.5](https://github.com/haoziqaq/varlet/compare/v0.5.4...v0.5.5) (2020-11-23)


### Bug Fixes

* **cli:** 修改ts-loader配置 allowTsInNodeModules ([cf65039](https://github.com/haoziqaq/varlet/commit/cf65039ca0da0021f52cdabecd61029e2abaf485))





## [0.5.4](https://github.com/haoziqaq/varlet/compare/v0.5.3...v0.5.4) (2020-11-23)


### Bug Fixes

* **cli:** tsconfig.json加入生产依赖 ([7c56dd2](https://github.com/haoziqaq/varlet/commit/7c56dd22f54001c503dabadd9e77392ce043ad10))





## [0.5.3](https://github.com/haoziqaq/varlet/compare/v0.5.2...v0.5.3) (2020-11-23)


### Bug Fixes

* **cli:** 把shim作为生产依赖 ([4e099d9](https://github.com/haoziqaq/varlet/commit/4e099d9c464795ddcc9047871020dfba7cfe6c85))





## [0.5.2](https://github.com/haoziqaq/varlet/compare/v0.5.1...v0.5.2) (2020-11-23)


### Bug Fixes

* **all changelog:** 修正版本号 ([af8f2b6](https://github.com/haoziqaq/varlet/commit/af8f2b65d01a436601a5ebfe076be1f75df95c5c))
* **添加tsconfig.json到cli的依赖列表:** tsconfig.json ([3e55747](https://github.com/haoziqaq/varlet/commit/3e55747cf3e9877ed30646d13dde35f7c6f0e0a5))





## [0.5.1](https://github.com/haoziqaq/varlet/compare/v0.6.0...v0.5.1) (2020-11-23)


### Bug Fixes

* **all packages/package.json:** 发包失败重新发包 ([849f9ae](https://github.com/haoziqaq/varlet/commit/849f9ae95f6ada7cb6e101d976826944bf1e15b3))





# [0.5.1](https://github.com/haoziqaq/varlet/compare/v0.5.0...v0.6.0) (2020-11-23)


### Bug Fixes

* add active style ([e23ecb2](https://github.com/haoziqaq/varlet/commit/e23ecb27e564ef761c3f9bd1588956dc0a0e4385))
* modify router path ([5451c55](https://github.com/haoziqaq/varlet/commit/5451c552072ad8f1693cf46e51499be0623db2f6))
* sentenced to empty ([2f21c5b](https://github.com/haoziqaq/varlet/commit/2f21c5b52753ac4b520c9cf8530b6b35dd2658f8))
* **cli:** 增加功能create命令生成单测模板 ([0a2cf55](https://github.com/haoziqaq/varlet/commit/0a2cf55042d18ed0889a2a44ac390eb8dffbf245))


### Features

* add config to globalProperties ([00e2ebf](https://github.com/haoziqaq/varlet/commit/00e2ebf5ee38e1cb2eb0638ad03d724c837eeb44))
* add iframe and add style ([5086937](https://github.com/haoziqaq/varlet/commit/508693748e3f9ee574d4db33b9fd83bd57bd66b1))
* add markdon-loader ([7dc787b](https://github.com/haoziqaq/varlet/commit/7dc787bfc7719aeef3bdab263a6fffe267e2c9e7))
* add style of site ([b936468](https://github.com/haoziqaq/varlet/commit/b9364680cc6bd4952a2e01a62e4c897af8ff6b97))
* add test file and router ([fb6615c](https://github.com/haoziqaq/varlet/commit/fb6615c0d92fc086cd91824f4aa49750c0433526))
* connect nav and router ([0bc640f](https://github.com/haoziqaq/varlet/commit/0bc640f2cf2081abc378b5db8644d8edeb374763))





# [0.5.0](https://github.com/haoziqaq/varlet/compare/v0.4.0...v0.5.0) (2020-11-13)


### Bug Fixes

* **.gitignore:** 移除cli routes文件的依赖托管 ([1576643](https://github.com/haoziqaq/varlet/commit/15766436d3e9e3f16f527635b5fbc97349d39d13))
* **cli:** 移除typescript依赖 ([67cd726](https://github.com/haoziqaq/varlet/commit/67cd726ea0fbc72279e8c9a83b13d0bbc4803c6b))


### Features

* **cli:** 增加jest单测命令 一键执行所有单测文件 或是执行某一个组件的单测文件 ([b23bfee](https://github.com/haoziqaq/varlet/commit/b23bfeebf6be90f4e417e3210c3fc82976f59b73))
* add auto create pc site route ([65cd41a](https://github.com/haoziqaq/varlet/commit/65cd41a085a22eee4c4cf0b39b3ba727939b4ed3))





# [0.4.0](https://github.com/haoziqaq/varlet/compare/v0.3.2...v0.4.0) (2020-11-10)


### Features

* **cli:** 支持打包成umd ([af0645f](https://github.com/haoziqaq/varlet/commit/af0645f8bf648717bf8d616024ac612af4764a51))





## [0.3.2](https://github.com/haoziqaq/varlet/compare/v0.3.1...v0.3.2) (2020-11-09)

**Note:** Version bump only for package @varlet/cli





## [0.3.1](https://github.com/haoziqaq/varlet/compare/v0.3.0...v0.3.1) (2020-11-09)


### Bug Fixes

* **cli:** 修改.vue文件编译规则 ([71ab372](https://github.com/haoziqaq/varlet/commit/71ab37266132fa0771802aa57dbef1e6e3670e5a))





# [0.3.0](https://github.com/haoziqaq/varlet/compare/v0.2.1...v0.3.0) (2020-11-06)


### Features

* **cli:** 实现compile命令,可编译出es,commonjs规范两套发布代码|实现--watch文件监听,按需编译有改动的文件 ([a00695a](https://github.com/haoziqaq/varlet/commit/a00695a2f0dc66e7ee9674c6ee18e12583cf614b))





## [0.2.1](https://github.com/haoziqaq/varlet/compare/v0.2.0...v0.2.1) (2020-11-03)


### Bug Fixes

* **cli:** 修复了node_modules的依赖包没被webpack扫进去的bug ([128a0fa](https://github.com/haoziqaq/varlet/commit/128a0fa44609ef20d5a16d99a25307ccb34be927))





# [0.2.0](https://github.com/haoziqaq/varlet/compare/v0.1.7...v0.2.0) (2020-11-03)


### Bug Fixes

* **packages/varlet-cli/lib:** 移除了packages/varlet-cli/lib ([3d71b03](https://github.com/haoziqaq/varlet/commit/3d71b03746838a31fb8922eedda8770699fb6743))


### Features

* **packages/**:** 架构调整,实现varlet-cli dev build命令 ([1ca2cf6](https://github.com/haoziqaq/varlet/commit/1ca2cf636af766615d6e733d5c96ac2d2349b34f))





## [0.1.7](https://github.com/haoziqaq/varlet/compare/v0.1.6...v0.1.7) (2020-10-30)


### Bug Fixes

* **所有子包的package.json:** 移除了publicConfig ([1ce49db](https://github.com/haoziqaq/varlet/commit/1ce49db96acb99578517765b4751276d86c1c170))





## [0.1.6](https://github.com/haoziqaq/varlet/compare/v0.1.5...v0.1.6) (2020-10-30)


### Bug Fixes

* **lerna.json:** 修改lerna.json的publishConfig字段 ([a6ea83f](https://github.com/haoziqaq/varlet/commit/a6ea83fa70738d7d5d41db377f0f19671c23a755))





## [0.1.5](https://github.com/haoziqaq/varlet/compare/v0.1.4...v0.1.5) (2020-10-30)


### Bug Fixes

* **lerna.json:** 修改了lerna.json的public选项 ([831e521](https://github.com/haoziqaq/varlet/commit/831e5219eaa9628decafa53d8e97274c5900c408))





## [0.1.4](https://github.com/haoziqaq/varlet/compare/v0.1.3...v0.1.4) (2020-10-30)


### Bug Fixes

* **root package.json:** 修改主包package.json ([1ecfad0](https://github.com/haoziqaq/varlet/commit/1ecfad052da65abb7329dc5c4645717722366496))





## [0.1.3](https://github.com/haoziqaq/varlet/compare/v0.1.2...v0.1.3) (2020-10-30)


### Bug Fixes

* **所有子包的package.json:** 修改publicConfig字段 ([d711a57](https://github.com/haoziqaq/varlet/commit/d711a57f6307d8dd9b2f5b2b9a9a869a10d02f7d))





## [0.1.2](https://github.com/haoziqaq/varlet/compare/v0.1.1...v0.1.2) (2020-10-30)

**Note:** Version bump only for package @varlet/cli





## [0.1.1](https://github.com/haoziqaq/varlet/compare/v0.1.0...v0.1.1) (2020-10-30)

**Note:** Version bump only for package @varlet/cli





# 0.1.0 (2020-10-30)


### Features

* **初始化仓库:** 初始化规范化配置 monorepo配置 ([5913d0b](https://github.com/haoziqaq/varlet/commit/5913d0b1edb1d72e6c6439af1525a692291861ba))<|MERGE_RESOLUTION|>--- conflicted
+++ resolved
@@ -3,8 +3,7 @@
 All notable changes to this project will be documented in this file.
 See [Conventional Commits](https://conventionalcommits.org) for commit guidelines.
 
-<<<<<<< HEAD
-=======
+
 # [1.12.0](https://github.com/haoziqaq/varlet/compare/v1.11.0...v1.12.0) (2021-07-29)
 
 
@@ -25,7 +24,6 @@
 
 
 
->>>>>>> c53d2c8c
 ## [1.11.1](https://github.com/haoziqaq/varlet/compare/v1.11.0...v1.11.1) (2021-07-29)
 
 **Note:** Version bump only for package @varlet/cli
