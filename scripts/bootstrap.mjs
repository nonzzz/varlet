--- conflicted
+++ resolved
@@ -1,8 +1,5 @@
 import { buildCli, buildIcons, runTask } from './build.mjs'
-<<<<<<< HEAD
-=======
 
->>>>>>> 98710226
 ;(async () => {
   await Promise.all([runTask('cli', buildCli), runTask('icons', buildIcons)])
 })()